--- conflicted
+++ resolved
@@ -289,11 +289,6 @@
 
         # build
         self.pop = nest.Create('iaf_psc_alpha', 10)
-<<<<<<< HEAD
-        self.local_nodes = self.pop
-=======
-        self.local_nodes = nest.GetNodes([0], {'model': 'iaf_psc_alpha'}, True)[0]
->>>>>>> 3dabfb2c
         self.spike_detector = nest.Create('spike_detector')
         nest.Connect(self.pop, self.spike_detector, 'all_to_all')
         noise = nest.Create('poisson_generator')
@@ -448,8 +443,9 @@
         growth_rate = 0.0001
         eps = 0.10
         psi = 0.10
+        local_nodes = nest.GetNodes([0], {'model': 'iaf_psc_alpha'}, True)[0]
         nest.SetStatus(
-            self.local_nodes,
+            local_nodes,
             {
                 'beta_Ca': beta_ca,
                 'tau_Ca': tau_ca,
@@ -476,7 +472,7 @@
         ])
 
         pop_as_list = list(self.pop)
-        local_nodes_as_list = list(self.local_nodes)
+        local_nodes_as_list = list(local_nodes)
         for n in self.pop:
             loc = self.se_nest[local_nodes_as_list.index(n), 30]
             ex = expected[pop_as_list.index(n)]
