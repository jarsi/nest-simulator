--- conflicted
+++ resolved
@@ -86,11 +86,6 @@
     ipop1 = nest.Create("inh_iaf_neuron", 30)
     ipop2 = nest.Create("inh_iaf_neuron", 30)
 
-<<<<<<< HEAD
-Once you have set up your populations of neurons, the function `PrintNodes()`
-gives an output of the the GID ranges and models in the network, and can help
-you check whether you have done what you intended to.
-=======
 It is also possible to create populations with an inhomogeneous set of
 parameters. You would typically create the complete set of parameters,
 depending on experimental constraints, and then create all the neurons
@@ -99,7 +94,10 @@
 
     parameter_list = [{"I_e": 200.0, "tau_m": 20.0}, {"I_e": 150.0, "tau_m": 30.0}]
     epop3 = nest.Create("exc_iaf_neuron", 2, parameter_list)
->>>>>>> 7d3c92fc
+
+Once you have set up your populations of neurons, the function `PrintNodes()`
+gives an output of the the GID ranges and models in the network, and can help
+you check whether you have done what you intended to.
 
 ## Setting parameters for populations of neurons
 
@@ -280,11 +278,6 @@
 
 These are the new functions we introduced for the examples in this handout.
 
-
-<<<<<<< HEAD
-`PrintNodes()`:  
-Print the GID ranges and model names of the nodes in the network.
-=======
 ### Getting and setting basic settings and parameters of NEST
 
 -   [`GetKernelStatus(keys=none)`](http://www.nest-simulator.org/pynest-api/#lib-hl_api_simulation-GetKernelStatus):
@@ -296,7 +289,10 @@
     - Single parameter value if called with single parameter name
     - List of parameter values if called with list of parameter names
     - Set parameters for the simulation kernel.
->>>>>>> 7d3c92fc
+
+-   [`PrintNodes()`](http://www.nest-simulator.org/pynest-api/#lib-hl_api_nodes-PrintNodes):
+
+    Print the GID ranges and model names of the nodes in the network.
 
 ### Models
 
