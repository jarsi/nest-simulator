--- conflicted
+++ resolved
@@ -30,8 +30,8 @@
 
 // Neuron models
 #include "aeif_cond_alpha.h"
+#include "aeif_cond_alpha_multisynapse.h"
 #include "aeif_cond_alpha_RK5.h"
-#include "aeif_cond_alpha_multisynapse.h"
 #include "aeif_cond_beta_multisynapse.h"
 #include "aeif_cond_exp.h"
 #include "aeif_psc_alpha.h"
@@ -41,11 +41,11 @@
 #include "amat2_psc_exp.h"
 #include "erfc_neuron.h"
 #include "gauss_rate.h"
+#include "gif_psc_exp.h"
+#include "gif_psc_exp_multisynapse.h"
 #include "gif_cond_exp.h"
 #include "gif_cond_exp_multisynapse.h"
 #include "gif_pop_psc_exp.h"
-#include "gif_psc_exp.h"
-#include "gif_psc_exp_multisynapse.h"
 #include "ginzburg_neuron.h"
 #include "hh_cond_beta_gap_traub.h"
 #include "hh_cond_exp_traub.h"
@@ -83,10 +83,10 @@
 #include "ac_generator.h"
 #include "dc_generator.h"
 #include "gamma_sup_generator.h"
-#include "inhomogeneous_poisson_generator.h"
 #include "mip_generator.h"
 #include "noise_generator.h"
 #include "poisson_generator.h"
+#include "inhomogeneous_poisson_generator.h"
 #include "ppd_sup_generator.h"
 #include "pulsepacket_generator.h"
 #include "sinusoidal_gamma_generator.h"
@@ -103,9 +103,8 @@
 #include "spike_detector.h"
 #include "spin_detector.h"
 #include "voltmeter.h"
+#include "volume_transmitter.h"
 #include "weight_recorder.h"
-
-#include "volume_transmitter.h"
 
 // Prototypes for synapses
 #include "bernoulli_connection.h"
@@ -184,65 +183,103 @@
 ModelsModule::init( SLIInterpreter* )
 {
   // rate models with input noise
-  kernel().model_manager.register_node_model< gauss_rate_ipn >( "gauss_rate_ipn" );
+  kernel().model_manager.register_node_model< gauss_rate_ipn >(
+    "gauss_rate_ipn" );
   kernel().model_manager.register_node_model< lin_rate_ipn >( "lin_rate_ipn" );
-  kernel().model_manager.register_node_model< sigmoid_rate_ipn >( "sigmoid_rate_ipn" );
-  kernel().model_manager.register_node_model< sigmoid_rate_gg_1998_ipn >( "sigmoid_rate_gg_1998_ipn" );
-  kernel().model_manager.register_node_model< tanh_rate_ipn >( "tanh_rate_ipn" );
-  kernel().model_manager.register_node_model< threshold_lin_rate_ipn >( "threshold_lin_rate_ipn" );
+  kernel().model_manager.register_node_model< sigmoid_rate_ipn >(
+    "sigmoid_rate_ipn" );
+  kernel().model_manager.register_node_model< sigmoid_rate_gg_1998_ipn >(
+    "sigmoid_rate_gg_1998_ipn" );
+  kernel().model_manager.register_node_model< tanh_rate_ipn >(
+    "tanh_rate_ipn" );
+  kernel().model_manager.register_node_model< threshold_lin_rate_ipn >(
+    "threshold_lin_rate_ipn" );
 
   // rate models with output noise
   kernel().model_manager.register_node_model< lin_rate_opn >( "lin_rate_opn" );
-  kernel().model_manager.register_node_model< tanh_rate_opn >( "tanh_rate_opn" );
-  kernel().model_manager.register_node_model< threshold_lin_rate_opn >( "threshold_lin_rate_opn" );
+  kernel().model_manager.register_node_model< tanh_rate_opn >(
+    "tanh_rate_opn" );
+  kernel().model_manager.register_node_model< threshold_lin_rate_opn >(
+    "threshold_lin_rate_opn" );
 
   // rate transformer nodes
-  kernel().model_manager.register_node_model< rate_transformer_gauss >( "rate_transformer_gauss" );
-  kernel().model_manager.register_node_model< rate_transformer_lin >( "rate_transformer_lin" );
-  kernel().model_manager.register_node_model< rate_transformer_sigmoid >( "rate_transformer_sigmoid" );
-  kernel().model_manager.register_node_model< rate_transformer_sigmoid_gg_1998 >( "rate_transformer_sigmoid_gg_1998" );
-  kernel().model_manager.register_node_model< rate_transformer_tanh >( "rate_transformer_tanh" );
-  kernel().model_manager.register_node_model< rate_transformer_threshold_lin >( "rate_transformer_threshold_lin" );
+  kernel().model_manager.register_node_model< rate_transformer_gauss >(
+    "rate_transformer_gauss" );
+  kernel().model_manager.register_node_model< rate_transformer_lin >(
+    "rate_transformer_lin" );
+  kernel().model_manager.register_node_model< rate_transformer_sigmoid >(
+    "rate_transformer_sigmoid" );
+  kernel()
+    .model_manager.register_node_model< rate_transformer_sigmoid_gg_1998 >(
+      "rate_transformer_sigmoid_gg_1998" );
+  kernel().model_manager.register_node_model< rate_transformer_tanh >(
+    "rate_transformer_tanh" );
+  kernel().model_manager.register_node_model< rate_transformer_threshold_lin >(
+    "rate_transformer_threshold_lin" );
 
   kernel().model_manager.register_node_model< iaf_chs_2007 >( "iaf_chs_2007" );
-  kernel().model_manager.register_node_model< iaf_psc_alpha >( "iaf_psc_alpha" );
-  kernel().model_manager.register_node_model< iaf_psc_alpha_multisynapse >( "iaf_psc_alpha_multisynapse" );
-  kernel().model_manager.register_node_model< iaf_psc_delta >( "iaf_psc_delta" );
+  kernel().model_manager.register_node_model< iaf_psc_alpha >(
+    "iaf_psc_alpha" );
+  kernel().model_manager.register_node_model< iaf_psc_alpha_multisynapse >(
+    "iaf_psc_alpha_multisynapse" );
+  kernel().model_manager.register_node_model< iaf_psc_delta >(
+    "iaf_psc_delta" );
   kernel().model_manager.register_node_model< iaf_psc_exp >( "iaf_psc_exp" );
-  kernel().model_manager.register_node_model< iaf_psc_exp_multisynapse >( "iaf_psc_exp_multisynapse" );
+  kernel().model_manager.register_node_model< iaf_psc_exp_multisynapse >(
+    "iaf_psc_exp_multisynapse" );
   kernel().model_manager.register_node_model< iaf_tum_2000 >( "iaf_tum_2000" );
-  kernel().model_manager.register_node_model< amat2_psc_exp >( "amat2_psc_exp" );
+  kernel().model_manager.register_node_model< amat2_psc_exp >(
+    "amat2_psc_exp" );
   kernel().model_manager.register_node_model< mat2_psc_exp >( "mat2_psc_exp" );
-  kernel().model_manager.register_node_model< parrot_neuron >( "parrot_neuron" );
+  kernel().model_manager.register_node_model< parrot_neuron >(
+    "parrot_neuron" );
   kernel().model_manager.register_node_model< pp_psc_delta >( "pp_psc_delta" );
-  kernel().model_manager.register_node_model< pp_pop_psc_delta >( "pp_pop_psc_delta" );
+  kernel().model_manager.register_node_model< pp_pop_psc_delta >(
+    "pp_pop_psc_delta" );
   kernel().model_manager.register_node_model< gif_psc_exp >( "gif_psc_exp" );
-  kernel().model_manager.register_node_model< gif_psc_exp_multisynapse >( "gif_psc_exp_multisynapse" );
+  kernel().model_manager.register_node_model< gif_psc_exp_multisynapse >(
+    "gif_psc_exp_multisynapse" );
 
   kernel().model_manager.register_node_model< ac_generator >( "ac_generator" );
   kernel().model_manager.register_node_model< dc_generator >( "dc_generator" );
-  kernel().model_manager.register_node_model< spike_generator >( "spike_generator" );
-  kernel().model_manager.register_node_model< inhomogeneous_poisson_generator >( "inhomogeneous_poisson_generator" );
-  kernel().model_manager.register_node_model< poisson_generator >( "poisson_generator" );
-  kernel().model_manager.register_node_model< pulsepacket_generator >( "pulsepacket_generator" );
-  kernel().model_manager.register_node_model< noise_generator >( "noise_generator" );
-  kernel().model_manager.register_node_model< step_current_generator >( "step_current_generator" );
-  kernel().model_manager.register_node_model< step_rate_generator >( "step_rate_generator" );
-  kernel().model_manager.register_node_model< mip_generator >( "mip_generator" );
-  kernel().model_manager.register_node_model< sinusoidal_poisson_generator >( "sinusoidal_poisson_generator" );
-  kernel().model_manager.register_node_model< ppd_sup_generator >( "ppd_sup_generator" );
-  kernel().model_manager.register_node_model< gamma_sup_generator >( "gamma_sup_generator" );
+  kernel().model_manager.register_node_model< spike_generator >(
+    "spike_generator" );
+  kernel().model_manager.register_node_model< inhomogeneous_poisson_generator >(
+    "inhomogeneous_poisson_generator" );
+  kernel().model_manager.register_node_model< poisson_generator >(
+    "poisson_generator" );
+  kernel().model_manager.register_node_model< pulsepacket_generator >(
+    "pulsepacket_generator" );
+  kernel().model_manager.register_node_model< noise_generator >(
+    "noise_generator" );
+  kernel().model_manager.register_node_model< step_current_generator >(
+    "step_current_generator" );
+  kernel().model_manager.register_node_model< step_rate_generator >(
+    "step_rate_generator" );
+  kernel().model_manager.register_node_model< mip_generator >(
+    "mip_generator" );
+  kernel().model_manager.register_node_model< sinusoidal_poisson_generator >(
+    "sinusoidal_poisson_generator" );
+  kernel().model_manager.register_node_model< ppd_sup_generator >(
+    "ppd_sup_generator" );
+  kernel().model_manager.register_node_model< gamma_sup_generator >(
+    "gamma_sup_generator" );
   kernel().model_manager.register_node_model< erfc_neuron >( "erfc_neuron" );
-  kernel().model_manager.register_node_model< ginzburg_neuron >( "ginzburg_neuron" );
-  kernel().model_manager.register_node_model< mcculloch_pitts_neuron >( "mcculloch_pitts_neuron" );
+  kernel().model_manager.register_node_model< ginzburg_neuron >(
+    "ginzburg_neuron" );
+  kernel().model_manager.register_node_model< mcculloch_pitts_neuron >(
+    "mcculloch_pitts_neuron" );
   kernel().model_manager.register_node_model< izhikevich >( "izhikevich" );
-  kernel().model_manager.register_node_model< spike_dilutor >( "spike_dilutor" );
-
-  kernel().model_manager.register_node_model< spike_detector >( "spike_detector" );
-  kernel().model_manager.register_node_model< weight_recorder >( "weight_recorder" );
-  kernel().model_manager.register_node_model< spin_detector >( "spin_detector" );
+  kernel().model_manager.register_node_model< spike_dilutor >(
+    "spike_dilutor" );
+
+  kernel().model_manager.register_node_model< spike_detector >(
+    "spike_detector" );
+  kernel().model_manager.register_node_model< weight_recorder >(
+    "weight_recorder" );
+  kernel().model_manager.register_node_model< spin_detector >(
+    "spin_detector" );
   kernel().model_manager.register_node_model< Multimeter >( "multimeter" );
-<<<<<<< HEAD
   kernel().model_manager.register_node_model< Voltmeter >( "voltmeter" );
   kernel().model_manager.register_node_model< correlation_detector >(
     "correlation_detector" );
@@ -253,131 +290,75 @@
   kernel().model_manager.register_node_model< volume_transmitter >(
     "volume_transmitter" );
 
-=======
-  kernel().model_manager.register_node_model< correlation_detector >( "correlation_detector" );
-  kernel().model_manager.register_node_model< correlomatrix_detector >( "correlomatrix_detector" );
-  kernel().model_manager.register_node_model< correlospinmatrix_detector >( "correlospinmatrix_detector" );
-  kernel().model_manager.register_node_model< volume_transmitter >( "volume_transmitter" );
-
-  // Create voltmeter as a multimeter pre-configured to record V_m.
-  /** @BeginDocumentation
-  Name: voltmeter - Device to record membrane potential from neurons.
-  Synopsis: voltmeter Create
-
-  Description:
-  A voltmeter records the membrane potential (V_m) of connected nodes
-  to memory, file or stdout.
-
-  By default, voltmeters record values once per ms. Set the parameter
-  /interval to change this. The recording interval cannot be smaller
-  than the resolution.
-
-  Results are returned in the /events entry of the status dictionary,
-  which contains membrane potential as vector /V_m and pertaining
-  times as vector /times and node GIDs as /senders, if /withtime and
-  /withgid are set, respectively.
-
-  Accumulator mode:
-  Voltmeter can operate in accumulator mode. In this case, values for all
-  recorded variables are added across all recorded nodes (but kept separate in
-  time). This can be useful to record average membrane potential in a
-  population.
-
-  To activate accumulator mode, either set /to_accumulator to true, or set
-  /record_to [ /accumulator ].  In accumulator mode, you cannot record to file,
-  to memory, to screen, with GID or with weight. You must activate accumulator
-  mode before simulating. Accumulator data is never written to file. You must
-  extract it from the device using GetStatus.
-
-  Remarks:
-   - The voltmeter model is implemented as a multimeter preconfigured to
-     record /V_m.
-   - The set of variables to record and the recording interval must be set
-     BEFORE the voltmeter is connected to any node, and cannot be changed
-     afterwards.
-   - A voltmeter cannot be frozen.
-   - If you record with voltmeter in accumulator mode and some of the nodes
-     you record from are frozen and others are not, data will only be collected
-     from the unfrozen nodes. Most likely, this will lead to confusing results,
-     so you should not use voltmeter with frozen nodes.
-
-  Parameters:
-       The following parameter can be set in the status dictionary:
-       interval     double - Recording interval in ms
-
-  Examples:
-  SLI ] /iaf_cond_alpha Create /n Set
-  SLI ] /voltmeter Create /vm Set
-  SLI ] vm << /interval 0.5 >> SetStatus
-  SLI ] vm n Connect
-  SLI ] 10 Simulate
-  SLI ] vm /events get info
-  --------------------------------------------------
-  Name                     Type                Value
-  --------------------------------------------------
-  senders                  intvectortype       <intvectortype>
-  times                    doublevectortype    <doublevectortype>
-  V_m                      doublevectortype    <doublevectortype>
-  --------------------------------------------------
-  Total number of entries: 3
-
-
-  Sends: DataLoggingRequest
-
-  SeeAlso: Device, RecordingDevice, multimeter
-  */
-  DictionaryDatum vmdict = DictionaryDatum( new Dictionary );
-  ArrayDatum ad;
-  ad.push_back( LiteralDatum( names::V_m.toString() ) );
-  ( *vmdict )[ names::record_from ] = ad;
-  const Name name = "voltmeter";
-  kernel().model_manager.register_preconf_node_model< Multimeter >( name, vmdict, false );
-
->>>>>>> 1c99f61f
 #ifdef HAVE_GSL
-  kernel().model_manager.register_node_model< iaf_chxk_2008 >( "iaf_chxk_2008" );
-  kernel().model_manager.register_node_model< iaf_cond_alpha >( "iaf_cond_alpha" );
-  kernel().model_manager.register_node_model< iaf_cond_beta >( "iaf_cond_beta" );
+  kernel().model_manager.register_node_model< iaf_chxk_2008 >(
+    "iaf_chxk_2008" );
+  kernel().model_manager.register_node_model< iaf_cond_alpha >(
+    "iaf_cond_alpha" );
+  kernel().model_manager.register_node_model< iaf_cond_beta >(
+    "iaf_cond_beta" );
   kernel().model_manager.register_node_model< iaf_cond_exp >( "iaf_cond_exp" );
-  kernel().model_manager.register_node_model< iaf_cond_exp_sfa_rr >( "iaf_cond_exp_sfa_rr" );
-  kernel().model_manager.register_node_model< iaf_cond_alpha_mc >( "iaf_cond_alpha_mc" );
-  kernel().model_manager.register_node_model< hh_cond_beta_gap_traub >( "hh_cond_beta_gap_traub" );
+  kernel().model_manager.register_node_model< iaf_cond_exp_sfa_rr >(
+    "iaf_cond_exp_sfa_rr" );
+  kernel().model_manager.register_node_model< iaf_cond_alpha_mc >(
+    "iaf_cond_alpha_mc" );
+  kernel().model_manager.register_node_model< hh_cond_beta_gap_traub >(
+    "hh_cond_beta_gap_traub" );
   kernel().model_manager.register_node_model< hh_psc_alpha >( "hh_psc_alpha" );
-  kernel().model_manager.register_node_model< hh_psc_alpha_clopath >( "hh_psc_alpha_clopath" );
-  kernel().model_manager.register_node_model< hh_psc_alpha_gap >( "hh_psc_alpha_gap" );
-  kernel().model_manager.register_node_model< hh_cond_exp_traub >( "hh_cond_exp_traub" );
-  kernel().model_manager.register_node_model< sinusoidal_gamma_generator >( "sinusoidal_gamma_generator" );
+  kernel().model_manager.register_node_model< hh_psc_alpha_clopath >(
+    "hh_psc_alpha_clopath" );
+  kernel().model_manager.register_node_model< hh_psc_alpha_gap >(
+    "hh_psc_alpha_gap" );
+  kernel().model_manager.register_node_model< hh_cond_exp_traub >(
+    "hh_cond_exp_traub" );
+  kernel().model_manager.register_node_model< sinusoidal_gamma_generator >(
+    "sinusoidal_gamma_generator" );
   kernel().model_manager.register_node_model< gif_cond_exp >( "gif_cond_exp" );
-  kernel().model_manager.register_node_model< gif_cond_exp_multisynapse >( "gif_cond_exp_multisynapse" );
-  kernel().model_manager.register_node_model< gif_pop_psc_exp >( "gif_pop_psc_exp" );
-
-  kernel().model_manager.register_node_model< aeif_psc_delta_clopath >( "aeif_psc_delta_clopath" );
-  kernel().model_manager.register_node_model< aeif_cond_alpha >( "aeif_cond_alpha" );
-  kernel().model_manager.register_node_model< aeif_cond_exp >( "aeif_cond_exp" );
-  kernel().model_manager.register_node_model< aeif_psc_alpha >( "aeif_psc_alpha" );
+  kernel().model_manager.register_node_model< gif_cond_exp_multisynapse >(
+    "gif_cond_exp_multisynapse" );
+  kernel().model_manager.register_node_model< gif_pop_psc_exp >(
+    "gif_pop_psc_exp" );
+
+  kernel().model_manager.register_node_model< aeif_psc_delta_clopath >(
+    "aeif_psc_delta_clopath" );
+  kernel().model_manager.register_node_model< aeif_cond_alpha >(
+    "aeif_cond_alpha" );
+  kernel().model_manager.register_node_model< aeif_cond_exp >(
+    "aeif_cond_exp" );
+  kernel().model_manager.register_node_model< aeif_psc_alpha >(
+    "aeif_psc_alpha" );
   kernel().model_manager.register_node_model< aeif_psc_exp >( "aeif_psc_exp" );
-  kernel().model_manager.register_node_model< aeif_psc_delta >( "aeif_psc_delta" );
+  kernel().model_manager.register_node_model< aeif_psc_delta >(
+    "aeif_psc_delta" );
   kernel().model_manager.register_node_model< ht_neuron >( "ht_neuron" );
-  kernel().model_manager.register_node_model< aeif_cond_beta_multisynapse >( "aeif_cond_beta_multisynapse" );
-  kernel().model_manager.register_node_model< aeif_cond_alpha_multisynapse >( "aeif_cond_alpha_multisynapse" );
-  kernel().model_manager.register_node_model< siegert_neuron >( "siegert_neuron" );
+  kernel().model_manager.register_node_model< aeif_cond_beta_multisynapse >(
+    "aeif_cond_beta_multisynapse" );
+  kernel().model_manager.register_node_model< aeif_cond_alpha_multisynapse >(
+    "aeif_cond_alpha_multisynapse" );
+  kernel().model_manager.register_node_model< siegert_neuron >(
+    "siegert_neuron" );
 #endif
 
   // This version of the AdEx model does not depend on GSL.
-  kernel().model_manager.register_node_model< aeif_cond_alpha_RK5 >( "aeif_cond_alpha_RK5",
+  kernel().model_manager.register_node_model< aeif_cond_alpha_RK5 >(
+    "aeif_cond_alpha_RK5",
     /*private_model*/ false,
     /*deprecation_info*/ "NEST 3.0" );
 
 #ifdef HAVE_MUSIC
   //// proxies for inter-application communication using MUSIC
-  kernel().model_manager.register_node_model< music_event_in_proxy >( "music_event_in_proxy" );
-  kernel().model_manager.register_node_model< music_event_out_proxy >( "music_event_out_proxy" );
-  kernel().model_manager.register_node_model< music_cont_in_proxy >( "music_cont_in_proxy" );
-  kernel().model_manager.register_node_model< music_cont_out_proxy >( "music_cont_out_proxy" );
-  kernel().model_manager.register_node_model< music_message_in_proxy >( "music_message_in_proxy" );
+  kernel().model_manager.register_node_model< music_event_in_proxy >(
+    "music_event_in_proxy" );
+  kernel().model_manager.register_node_model< music_event_out_proxy >(
+    "music_event_out_proxy" );
+  kernel().model_manager.register_node_model< music_cont_in_proxy >(
+    "music_cont_in_proxy" );
+  kernel().model_manager.register_node_model< music_cont_out_proxy >(
+    "music_cont_out_proxy" );
+  kernel().model_manager.register_node_model< music_message_in_proxy >(
+    "music_message_in_proxy" );
 #endif
 
-<<<<<<< HEAD
   // register all connection models
   register_connection_model< BernoulliConnection >( "bernoulli_synapse" );
   register_connection_model< ClopathConnection >( "clopath_synapse",
@@ -413,207 +394,6 @@
     "rate_connection_delayed", Register_Connection_Model_Flags::HAS_DELAY );
   register_secondary_connection_model< DiffusionConnection >(
     "diffusion_connection", Register_Connection_Model_Flags::SUPPORTS_WFR );
-=======
-  // register synapses
-
-  /** @BeginDocumentation
-     Name: static_synapse_hpc - Variant of static_synapse with low memory
-     consumption.
-
-     Description:
-     hpc synapses store the target neuron in form of a 2 Byte index instead of
-     an 8 Byte pointer. This limits the number of thread local neurons to
-     65,536. No support for different receptor types. Otherwise identical to
-     static_synapse.
-
-     SeeAlso: synapsedict, static_synapse
-  */
-  kernel().model_manager.register_connection_model< StaticConnection< TargetIdentifierPtrRport > >( "static_synapse" );
-  kernel().model_manager.register_connection_model< StaticConnection< TargetIdentifierIndex > >( "static_synapse_hpc" );
-
-
-  /** @BeginDocumentation
-     Name: static_synapse_hom_w_hpc - Variant of static_synapse_hom_w with low
-     memory consumption.
-     SeeAlso: synapsedict, static_synapse_hom_w, static_synapse_hpc
-  */
-  kernel().model_manager.register_connection_model< StaticConnectionHomW< TargetIdentifierPtrRport > >(
-    "static_synapse_hom_w" );
-  kernel().model_manager.register_connection_model< StaticConnectionHomW< TargetIdentifierIndex > >(
-    "static_synapse_hom_w_hpc" );
-
-  /** @BeginDocumentation
-     Name: gap_junction - Connection model for gap junctions.
-     SeeAlso: synapsedict
-  */
-  kernel().model_manager.register_secondary_connection_model< GapJunction< TargetIdentifierPtrRport > >( "gap_junction",
-    /*has_delay=*/false,
-    /*requires_symmetric=*/true,
-    /*supports_wfr=*/true );
-  kernel().model_manager.register_secondary_connection_model< RateConnectionInstantaneous< TargetIdentifierPtrRport > >(
-    "rate_connection_instantaneous",
-    /*has_delay=*/false,
-    /*requires_symmetric=*/false,
-    /*supports_wfr=*/true );
-  kernel().model_manager.register_secondary_connection_model< RateConnectionDelayed< TargetIdentifierPtrRport > >(
-    "rate_connection_delayed",
-    /*has_delay=*/true,
-    /*requires_symmetric=*/false,
-    /*supports_wfr=*/false );
-  kernel().model_manager.register_secondary_connection_model< DiffusionConnection< TargetIdentifierPtrRport > >(
-    "diffusion_connection",
-    /*has_delay=*/false,
-    /*requires_symmetric=*/false,
-    /*supports_wfr=*/true );
-
-
-  /** @BeginDocumentation
-     Name: stdp_synapse_hpc - Variant of stdp_synapse with low memory
-     consumption.
-     SeeAlso: synapsedict, stdp_synapse, static_synapse_hpc
-  */
-  kernel().model_manager.register_connection_model< STDPConnection< TargetIdentifierPtrRport > >( "stdp_synapse" );
-  kernel().model_manager.register_connection_model< STDPConnection< TargetIdentifierIndex > >( "stdp_synapse_hpc" );
-
-  kernel().model_manager.register_connection_model< ClopathConnection< TargetIdentifierPtrRport > >( "clopath_synapse",
-    /*requires_symmetric=*/false,
-    /*requires_clopath_archiving=*/true );
-
-  /** @BeginDocumentation
-     Name: stdp_pl_synapse_hom_hpc - Variant of stdp_pl_synapse_hom with low
-     memory consumption.
-     SeeAlso: synapsedict, stdp_pl_synapse_hom, static_synapse_hpc
-  */
-  kernel().model_manager.register_connection_model< STDPPLConnectionHom< TargetIdentifierPtrRport > >(
-    "stdp_pl_synapse_hom" );
-  kernel().model_manager.register_connection_model< STDPPLConnectionHom< TargetIdentifierIndex > >(
-    "stdp_pl_synapse_hom_hpc" );
-
-
-  /** @BeginDocumentation
-     Name: stdp_triplet_synapse_hpc - Variant of stdp_triplet_synapse with low
-     memory consumption.
-     SeeAlso: synapsedict, stdp_synapse, static_synapse_hpc
-  */
-  kernel().model_manager.register_connection_model< STDPTripletConnection< TargetIdentifierPtrRport > >(
-    "stdp_triplet_synapse" );
-  kernel().model_manager.register_connection_model< STDPTripletConnection< TargetIdentifierIndex > >(
-    "stdp_triplet_synapse_hpc" );
-
-
-  /** @BeginDocumentation
-     Name: quantal_stp_synapse_hpc - Variant of quantal_stp_synapse with low
-     memory consumption.
-     SeeAlso: synapsedict, quantal_stp_synapse, static_synapse_hpc
-  */
-  kernel().model_manager.register_connection_model< Quantal_StpConnection< TargetIdentifierPtrRport > >(
-    "quantal_stp_synapse" );
-  kernel().model_manager.register_connection_model< Quantal_StpConnection< TargetIdentifierIndex > >(
-    "quantal_stp_synapse_hpc" );
-
-
-  /** @BeginDocumentation
-     Name: stdp_synapse_hom_hpc - Variant of quantal_stp_synapse with low memory
-     consumption.
-     SeeAlso: synapsedict, stdp_synapse_hom, static_synapse_hpc
-  */
-  kernel().model_manager.register_connection_model< STDPConnectionHom< TargetIdentifierPtrRport > >(
-    "stdp_synapse_hom" );
-  kernel().model_manager.register_connection_model< STDPConnectionHom< TargetIdentifierIndex > >(
-    "stdp_synapse_hom_hpc" );
-
-
-  /** @BeginDocumentation
-     Name: stdp_facetshw_synapse_hom_hpc - Variant of stdp_facetshw_synapse_hom
-     with low memory consumption.
-     SeeAlso: synapsedict, stdp_facetshw_synapse_hom, static_synapse_hpc
-  */
-  kernel().model_manager.register_connection_model< STDPFACETSHWConnectionHom< TargetIdentifierPtrRport > >(
-    "stdp_facetshw_synapse_hom" );
-  kernel().model_manager.register_connection_model< STDPFACETSHWConnectionHom< TargetIdentifierIndex > >(
-    "stdp_facetshw_synapse_hom_hpc" );
-
-
-  /** @BeginDocumentation
-     Name: cont_delay_synapse_hpc - Variant of cont_delay_synapse with low
-     memory consumption.
-     SeeAlso: synapsedict, cont_delay_synapse, static_synapse_hpc
-  */
-  kernel().model_manager.register_connection_model< ContDelayConnection< TargetIdentifierPtrRport > >(
-    "cont_delay_synapse" );
-  kernel().model_manager.register_connection_model< ContDelayConnection< TargetIdentifierIndex > >(
-    "cont_delay_synapse_hpc" );
-
-
-  /** @BeginDocumentation
-     Name: tsodyks_synapse_hpc - Variant of tsodyks_synapse with low memory
-     consumption.
-     SeeAlso: synapsedict, tsodyks_synapse, static_synapse_hpc
-  */
-  kernel().model_manager.register_connection_model< TsodyksConnection< TargetIdentifierPtrRport > >(
-    "tsodyks_synapse" );
-  kernel().model_manager.register_connection_model< TsodyksConnection< TargetIdentifierIndex > >(
-    "tsodyks_synapse_hpc" );
-
-
-  /** @BeginDocumentation
-     Name: tsodyks_synapse_hom_hpc - Variant of tsodyks_synapse_hom with low
-     memory consumption.
-     SeeAlso: synapsedict, tsodyks_synapse_hom, static_synapse_hpc
-  */
-  kernel().model_manager.register_connection_model< TsodyksConnectionHom< TargetIdentifierPtrRport > >(
-    "tsodyks_synapse_hom" );
-  kernel().model_manager.register_connection_model< TsodyksConnectionHom< TargetIdentifierIndex > >(
-    "tsodyks_synapse_hom_hpc" );
-
-
-  /** @BeginDocumentation
-     Name: tsodyks2_synapse_hpc - Variant of tsodyks2_synapse with low memory
-     consumption.
-     SeeAlso: synapsedict, tsodyks2_synapse, static_synapse_hpc
-  */
-  kernel().model_manager.register_connection_model< Tsodyks2Connection< TargetIdentifierPtrRport > >(
-    "tsodyks2_synapse" );
-  kernel().model_manager.register_connection_model< Tsodyks2Connection< TargetIdentifierIndex > >(
-    "tsodyks2_synapse_hpc" );
-
-
-  /** @BeginDocumentation
-     Name: ht_synapse_hpc - Variant of ht_synapse with low memory consumption.
-     SeeAlso: synapsedict, ht_synapse, static_synapse_hpc
-  */
-  kernel().model_manager.register_connection_model< HTConnection< TargetIdentifierPtrRport > >( "ht_synapse" );
-  kernel().model_manager.register_connection_model< HTConnection< TargetIdentifierIndex > >( "ht_synapse_hpc" );
-
-
-  /** @BeginDocumentation
-     Name: stdp_dopamine_synapse_hpc - Variant of stdp_dopamine_synapse with low
-     memory consumption.
-     SeeAlso: synapsedict, stdp_dopamine_synapse, static_synapse_hpc
-  */
-  kernel().model_manager.register_connection_model< STDPDopaConnection< TargetIdentifierPtrRport > >(
-    "stdp_dopamine_synapse" );
-  kernel().model_manager.register_connection_model< STDPDopaConnection< TargetIdentifierIndex > >(
-    "stdp_dopamine_synapse_hpc" );
-
-  /** @BeginDocumentation
-     Name: vogels_sprekeler_synapse_hpc - Variant of vogels_sprekeler_synapse
-     with low memory
-     consumption.
-     SeeAlso: synapsedict, vogels_sprekeler_synapse
-  */
-  kernel().model_manager.register_connection_model< VogelsSprekelerConnection< TargetIdentifierPtrRport > >(
-    "vogels_sprekeler_synapse" );
-  kernel().model_manager.register_connection_model< VogelsSprekelerConnection< TargetIdentifierIndex > >(
-    "vogels_sprekeler_synapse_hpc" );
-
-  /** @BeginDocumentation
-     Name: bernoulli_synapse - Static synapse with stochastic transmission
-     SeeAlso: synapsedict, static_synapse, static_synapse_hom_w
-  */
-  kernel().model_manager.register_connection_model< BernoulliConnection< TargetIdentifierPtrRport > >(
-    "bernoulli_synapse" );
->>>>>>> 1c99f61f
 }
 
 } // namespace nest