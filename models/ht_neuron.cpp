--- conflicted
+++ resolved
@@ -93,11 +93,11 @@
    * for the values at the current time, and check the state variables once
    * the ODE solver has completed the time step.
    */
-  const double_t Mg_ss = node.Mg_steady_state_( y[ S::VM ] );
-  const double_t Mg_s = std::min( Mg_ss, y[ S::Mg_slow ] );
-  const double_t Mg_f = std::min( Mg_ss, y[ S::Mg_fast ] );
-  const double_t A1 = 0.51 - 0.0028 * y[ S::VM ];
-  const double_t A2 = 1 - A1;
+  const double Mg_ss = node.Mg_steady_state_( y[ S::VM ] );
+  const double Mg_s = std::min( Mg_ss, y[ S::Mg_slow ] );
+  const double Mg_f = std::min( Mg_ss, y[ S::Mg_fast ] );
+  const double A1 = 0.51 - 0.0028 * y[ S::VM ];
+  const double A2 = 1 - A1;
 
   // Calculate sum of all synaptic channels.
   // Sign convention: For each current, write I = - g * ( V - E )
@@ -331,45 +331,6 @@
 void
 nest::ht_neuron::Parameters_::get( DictionaryDatum& d ) const
 {
-<<<<<<< HEAD
-  def< double_t >( d, "E_Na", E_Na );
-  def< double_t >( d, "E_K", E_K );
-  def< double_t >( d, "g_NaL", g_NaL );
-  def< double_t >( d, "g_KL", g_KL );
-  def< double_t >( d, "Tau_m", Tau_m );
-  def< double_t >( d, "Theta_eq", Theta_eq );
-  def< double_t >( d, "Tau_theta", Tau_theta );
-  def< double_t >( d, "Tau_spike", Tau_spike );
-  def< double_t >( d, "spike_duration", t_spike );
-  def< double_t >( d, "AMPA_g_peak", AMPA_g_peak );
-  def< double_t >( d, "AMPA_Tau_1", AMPA_Tau_1 );
-  def< double_t >( d, "AMPA_Tau_2", AMPA_Tau_2 );
-  def< double_t >( d, "AMPA_E_rev", AMPA_E_rev );
-  def< double_t >( d, "NMDA_g_peak", NMDA_g_peak );
-  def< double_t >( d, "NMDA_Tau_1", NMDA_Tau_1 );
-  def< double_t >( d, "NMDA_Tau_2", NMDA_Tau_2 );
-  def< double_t >( d, "NMDA_E_rev", NMDA_E_rev );
-  def< double_t >( d, "NMDA_Vact", NMDA_Vact );
-  def< double_t >( d, "NMDA_Sact", NMDA_Sact );
-  def< double_t >( d, "NMDA_tau_Mg_slow", NMDA_tau_Mg_slow );
-  def< double_t >( d, "NMDA_tau_Mg_fast", NMDA_tau_Mg_fast );
-  def< double_t >( d, "GABA_A_g_peak", GABA_A_g_peak );
-  def< double_t >( d, "GABA_A_Tau_1", GABA_A_Tau_1 );
-  def< double_t >( d, "GABA_A_Tau_2", GABA_A_Tau_2 );
-  def< double_t >( d, "GABA_A_E_rev", GABA_A_E_rev );
-  def< double_t >( d, "GABA_B_g_peak", GABA_B_g_peak );
-  def< double_t >( d, "GABA_B_Tau_1", GABA_B_Tau_1 );
-  def< double_t >( d, "GABA_B_Tau_2", GABA_B_Tau_2 );
-  def< double_t >( d, "GABA_B_E_rev", GABA_B_E_rev );
-  def< double_t >( d, "NaP_g_peak", NaP_g_peak );
-  def< double_t >( d, "NaP_E_rev", NaP_E_rev );
-  def< double_t >( d, "KNa_g_peak", KNa_g_peak );
-  def< double_t >( d, "KNa_E_rev", KNa_E_rev );
-  def< double_t >( d, "T_g_peak", T_g_peak );
-  def< double_t >( d, "T_E_rev", T_E_rev );
-  def< double_t >( d, "h_g_peak", h_g_peak );
-  def< double_t >( d, "h_E_rev", h_E_rev );
-=======
   def< double >( d, "E_Na", E_Na );
   def< double >( d, "E_K", E_K );
   def< double >( d, "g_NaL", g_NaL );
@@ -389,6 +350,8 @@
   def< double >( d, "NMDA_E_rev", NMDA_E_rev );
   def< double >( d, "NMDA_Vact", NMDA_Vact );
   def< double >( d, "NMDA_Sact", NMDA_Sact );
+  def< double >( d, "NMDA_tau_Mg_slow", NMDA_tau_Mg_slow );
+  def< double >( d, "NMDA_tau_Mg_fast", NMDA_tau_Mg_fast );
   def< double >( d, "GABA_A_g_peak", GABA_A_g_peak );
   def< double >( d, "GABA_A_Tau_1", GABA_A_Tau_1 );
   def< double >( d, "GABA_A_Tau_2", GABA_A_Tau_2 );
@@ -405,51 +368,11 @@
   def< double >( d, "T_E_rev", T_E_rev );
   def< double >( d, "h_g_peak", h_g_peak );
   def< double >( d, "h_E_rev", h_E_rev );
->>>>>>> 38a96080
 }
 
 void
 nest::ht_neuron::Parameters_::set( const DictionaryDatum& d )
 {
-<<<<<<< HEAD
-  updateValue< double_t >( d, "E_Na", E_Na );
-  updateValue< double_t >( d, "E_K", E_K );
-  updateValue< double_t >( d, "g_NaL", g_NaL );
-  updateValue< double_t >( d, "g_KL", g_KL );
-  updateValue< double_t >( d, "Tau_m", Tau_m );
-  updateValue< double_t >( d, "Theta_eq", Theta_eq );
-  updateValue< double_t >( d, "Tau_theta", Tau_theta );
-  updateValue< double_t >( d, "Tau_spike", Tau_spike );
-  updateValue< double_t >( d, "spike_duration", t_spike );
-  updateValue< double_t >( d, "AMPA_g_peak", AMPA_g_peak );
-  updateValue< double_t >( d, "AMPA_Tau_1", AMPA_Tau_1 );
-  updateValue< double_t >( d, "AMPA_Tau_2", AMPA_Tau_2 );
-  updateValue< double_t >( d, "AMPA_E_rev", AMPA_E_rev );
-  updateValue< double_t >( d, "NMDA_g_peak", NMDA_g_peak );
-  updateValue< double_t >( d, "NMDA_Tau_1", NMDA_Tau_1 );
-  updateValue< double_t >( d, "NMDA_Tau_2", NMDA_Tau_2 );
-  updateValue< double_t >( d, "NMDA_E_rev", NMDA_E_rev );
-  updateValue< double_t >( d, "NMDA_Vact", NMDA_Vact );
-  updateValue< double_t >( d, "NMDA_Sact", NMDA_Sact );
-  updateValue< double_t >( d, "NMDA_tau_Mg_slow", NMDA_tau_Mg_slow );
-  updateValue< double_t >( d, "NMDA_tau_Mg_fast", NMDA_tau_Mg_fast );
-  updateValue< double_t >( d, "GABA_A_g_peak", GABA_A_g_peak );
-  updateValue< double_t >( d, "GABA_A_Tau_1", GABA_A_Tau_1 );
-  updateValue< double_t >( d, "GABA_A_Tau_2", GABA_A_Tau_2 );
-  updateValue< double_t >( d, "GABA_A_E_rev", GABA_A_E_rev );
-  updateValue< double_t >( d, "GABA_B_g_peak", GABA_B_g_peak );
-  updateValue< double_t >( d, "GABA_B_Tau_1", GABA_B_Tau_1 );
-  updateValue< double_t >( d, "GABA_B_Tau_2", GABA_B_Tau_2 );
-  updateValue< double_t >( d, "GABA_B_E_rev", GABA_B_E_rev );
-  updateValue< double_t >( d, "NaP_g_peak", NaP_g_peak );
-  updateValue< double_t >( d, "NaP_E_rev", NaP_E_rev );
-  updateValue< double_t >( d, "KNa_g_peak", KNa_g_peak );
-  updateValue< double_t >( d, "KNa_E_rev", KNa_E_rev );
-  updateValue< double_t >( d, "T_g_peak", T_g_peak );
-  updateValue< double_t >( d, "T_E_rev", T_E_rev );
-  updateValue< double_t >( d, "h_g_peak", h_g_peak );
-  updateValue< double_t >( d, "h_E_rev", h_E_rev );
-=======
   updateValue< double >( d, "E_Na", E_Na );
   updateValue< double >( d, "E_K", E_K );
   updateValue< double >( d, "g_NaL", g_NaL );
@@ -469,6 +392,8 @@
   updateValue< double >( d, "NMDA_E_rev", NMDA_E_rev );
   updateValue< double >( d, "NMDA_Vact", NMDA_Vact );
   updateValue< double >( d, "NMDA_Sact", NMDA_Sact );
+  updateValue< double >( d, "NMDA_tau_Mg_slow", NMDA_tau_Mg_slow );
+  updateValue< double >( d, "NMDA_tau_Mg_fast", NMDA_tau_Mg_fast );
   updateValue< double >( d, "GABA_A_g_peak", GABA_A_g_peak );
   updateValue< double >( d, "GABA_A_Tau_1", GABA_A_Tau_1 );
   updateValue< double >( d, "GABA_A_Tau_2", GABA_A_Tau_2 );
@@ -485,7 +410,6 @@
   updateValue< double >( d, "T_E_rev", T_E_rev );
   updateValue< double >( d, "h_g_peak", h_g_peak );
   updateValue< double >( d, "h_E_rev", h_E_rev );
->>>>>>> 38a96080
 }
 
 void
