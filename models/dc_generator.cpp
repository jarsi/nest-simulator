--- conflicted
+++ resolved
@@ -175,7 +175,6 @@
   ce.set_current( P_.amp_ );
   for ( long offs = from; offs < to; ++offs )
   {
-<<<<<<< HEAD
     S_.I_ = 0.0;
 
     if ( device_.is_active( Time::step( start + offs ) ) )
@@ -191,11 +190,4 @@
 nest::dc_generator::handle( DataLoggingRequest& e )
 {
   B_.logger_.handle( e );
-=======
-    if ( device_.is_active( Time::step( start + offs ) ) )
-    {
-      kernel().event_delivery_manager.send( *this, ce, offs );
-    }
-  }
->>>>>>> 54d81106
 }