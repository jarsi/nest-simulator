/*
 *  connection_creator.h
 *
 *  This file is part of NEST.
 *
 *  Copyright (C) 2004 The NEST Initiative
 *
 *  NEST is free software: you can redistribute it and/or modify
 *  it under the terms of the GNU General Public License as published by
 *  the Free Software Foundation, either version 2 of the License, or
 *  (at your option) any later version.
 *
 *  NEST is distributed in the hope that it will be useful,
 *  but WITHOUT ANY WARRANTY; without even the implied warranty of
 *  MERCHANTABILITY or FITNESS FOR A PARTICULAR PURPOSE.  See the
 *  GNU General Public License for more details.
 *
 *  You should have received a copy of the GNU General Public License
 *  along with NEST.  If not, see <http://www.gnu.org/licenses/>.
 *
 */

#ifndef CONNECTION_CREATOR_H
#define CONNECTION_CREATOR_H

// C++ includes:
#include <vector>

// Includes from nestkernel:
#include "kernel_manager.h"

// Includes from topology:
#include "mask.h"
#include "position.h"
#include "selector.h"
#include "topology_names.h"
#include "topologymodule.h"
#include "topology_parameter.h"
#include "vose.h"

namespace nest
{
template < int D >
class Layer;

template < int D >
class MaskedLayer;

/**
 * This class is a representation of the dictionary of connection
 * properties given as an argument to the ConnectLayers function. The
 * connect method is responsible for generating the connection according
 * to the given parameters. This method is templated with the dimension
 * of the layers, and is called via the Layer connect call using a
 * visitor pattern. The connect method relays to another method (e.g.,
 * convergent_connect_) implementing the concrete connection
 * algorithm. It would be more elegant if this was a base class for
 * classes representing different connection algorithms with a virtual
 * connect method, but it is not possible to have a virtual template
 * method.
 *
 * This class distinguishes between target driven and convergent
 * connections, which are both called "convergent" in the Topology module
 * documentation, and between source driven and divergent
 * connections. The true convergent/divergent connections are those with
 * a fixed number of connections (fan in/out). The only difference
 * between source driven and target driven connections is which layer
 * coordinates the mask and parameters are defined in.
 */
class ConnectionCreator
{
public:
  enum ConnectionType
  {
    Target_driven,
    Source_driven,
    Convergent,
    Divergent
  };

  /**
   * Construct a ConnectionCreator with the properties defined in the
   * given dictionary. Parameters for a ConnectionCreator are:
   * - "connection_type": Either "convergent" or "divergent".
   * - "allow_autapses": Boolean, true if autapses are allowed.
   * - "allow_multapses": Boolean, true if multapses are allowed.
   * - "allow_oversized": Boolean, true if oversized masks are allowed.
   * - "number_of_connections": Integer, number of connections to make
   *   for each source or target.
   * - "mask": Mask definition (dictionary or masktype).
   * - "kernel": Kernel definition (dictionary, parametertype, or double).
   * - "synapse_model": The synapse model to use.
   * - "targets": Which targets (model or lid) to select (dictionary).
   * - "sources": Which targets (model or lid) to select (dictionary).
   * - "weights": Synaptic weight (dictionary, parametertype, or double).
   * - "delays": Synaptic delays (dictionary, parametertype, or double).
   * - other parameters are interpreted as synapse parameters, and may
   *   be defined by a dictionary, parametertype, or double.
   * @param dict dictionary containing properties for the connections.
   */
  ConnectionCreator( DictionaryDatum dict );

  /**
   * Connect two layers.
   * @param source source layer.
   * @param target target layer.
   */
  template < int D >
  void connect( Layer< D >& source, Layer< D >& target );

private:
  /**
   * Wrapper for masked and unmasked pools.
   *
   * The purpose is to avoid code doubling for cases with and without masks.
   * Essentially, the class works as a fancy union.
   */
  template < int D >
  class PoolWrapper_
  {
  public:
    PoolWrapper_();
    ~PoolWrapper_();
    void define( MaskedLayer< D >* );
    void define( std::vector< std::pair< Position< D >, index > >* );

    typename Ntree< D, index >::masked_iterator masked_begin( const Position< D >& pos ) const;
    typename Ntree< D, index >::masked_iterator masked_end() const;

    typename std::vector< std::pair< Position< D >, index > >::iterator begin() const;
    typename std::vector< std::pair< Position< D >, index > >::iterator end() const;

  private:
    MaskedLayer< D >* masked_layer_;
    std::vector< std::pair< Position< D >, index > >* positions_;
  };

  template < typename Iterator, int D >
  void connect_to_target_( Iterator from,
    Iterator to,
    Node* tgt_ptr,
    const Position< D >& tgt_pos,
    thread tgt_thread,
    const Layer< D >& source );

  template < int D >
  void target_driven_connect_( Layer< D >& source, Layer< D >& target );

  template < int D >
  void source_driven_connect_( Layer< D >& source, Layer< D >& target );

  template < int D >
  void convergent_connect_( Layer< D >& source, Layer< D >& target );

  template < int D >
  void divergent_connect_( Layer< D >& source, Layer< D >& target );

  void connect_( index s, Node* target, thread target_thread, double w, double d, index syn );

  /**
   * Calculate parameter values for this position.
   *
   * TODO: remove when all four connection variants are refactored
   */
  template < int D >
  void get_parameters_( const Position< D >& pos, librandom::RngPtr rng, double& weight, double& delay );

  ConnectionType type_;
  bool allow_autapses_;
  bool allow_multapses_;
  bool allow_oversized_;
  Selector source_filter_;
  Selector target_filter_;
  index number_of_connections_;
  lockPTR< AbstractMask > mask_;
  lockPTR< TopologyParameter > kernel_;
  index synapse_model_;
  lockPTR< TopologyParameter > weight_;
  lockPTR< TopologyParameter > delay_;

  //! Empty dictionary to pass to connect functions, one per thread
  std::vector< DictionaryDatum > dummy_param_dicts_;
};

inline void
ConnectionCreator::connect_( index s, Node* target, thread target_thread, double w, double d, index syn )
{
  // check whether the target is on this process
  if ( kernel().node_manager.is_local_gid( target->get_gid() ) )
  {
    // check whether the target is on our thread
    thread tid = kernel().vp_manager.get_thread_id();
    if ( tid == target_thread )
    {
      // TODO implement in terms of nest-api
<<<<<<< HEAD
      kernel().connection_manager.connect( s,
        target,
        target_thread,
        syn,
        dummy_param_dicts_[ target_thread ],
        d,
        w );
=======
      kernel().connection_manager.connect( s, target, target_thread, syn, dummy_param_, d, w );
>>>>>>> 4a0b53df
    }
  }
}

} // namespace nest

#endif<|MERGE_RESOLUTION|>--- conflicted
+++ resolved
@@ -193,17 +193,7 @@
     if ( tid == target_thread )
     {
       // TODO implement in terms of nest-api
-<<<<<<< HEAD
-      kernel().connection_manager.connect( s,
-        target,
-        target_thread,
-        syn,
-        dummy_param_dicts_[ target_thread ],
-        d,
-        w );
-=======
-      kernel().connection_manager.connect( s, target, target_thread, syn, dummy_param_, d, w );
->>>>>>> 4a0b53df
+      kernel().connection_manager.connect( s, target, target_thread, syn, dummy_param_dicts_[ target_thread ], d, w );
     }
   }
 }
