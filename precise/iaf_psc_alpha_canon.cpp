--- conflicted
+++ resolved
@@ -357,12 +357,8 @@
     double ev_weight;
     bool end_of_refract;
 
-<<<<<<< HEAD
-    if ( !B_.events_.get_next_spike( T, true, ev_offset, ev_weight, end_of_refract ) )
-=======
     if ( not B_.events_.get_next_spike(
            T, true, ev_offset, ev_weight, end_of_refract ) )
->>>>>>> ef67bd72
     { // No incoming spikes, handle with fixed propagator matrix.
       // Handling this case separately improves performance significantly
       // if there are many steps without input spikes.
@@ -432,13 +428,8 @@
         V_.y3_before_ = S_.y3_;
         last_offset = ev_offset;
 
-<<<<<<< HEAD
-      } while (
-        B_.events_.get_next_spike( T, true, ev_offset, ev_weight, end_of_refract ) );
-=======
       } while ( B_.events_.get_next_spike(
         T, true, ev_offset, ev_weight, end_of_refract ) );
->>>>>>> ef67bd72
 
       // no events remaining, plain update step across remainder
       // of interval
