/*
 *  mpi_manager.cpp
 *
 *  This file is part of NEST.
 *
 *  Copyright (C) 2004 The NEST Initiative
 *
 *  NEST is free software: you can redistribute it and/or modify
 *  it under the terms of the GNU General Public License as published by
 *  the Free Software Foundation, either version 2 of the License, or
 *  (at your option) any later version.
 *
 *  NEST is distributed in the hope that it will be useful,
 *  but WITHOUT ANY WARRANTY; without even the implied warranty of
 *  MERCHANTABILITY or FITNESS FOR A PARTICULAR PURPOSE.  See the
 *  GNU General Public License for more details.
 *
 *  You should have received a copy of the GNU General Public License
 *  along with NEST.  If not, see <http://www.gnu.org/licenses/>.
 *
 */

#include "mpi_manager.h"

// C++ includes:
#include <limits>
#include <numeric>

// Includes from libnestutil:
#include "compose.hpp"
#include "logging.h"
#include "stopwatch.h"

// Includes from nestkernel:
#include "kernel_manager.h"
#include "mpi_manager_impl.h"
#include "nest_types.h"

// Includes from sli:
#include "dictutils.h"

#ifdef HAVE_MPI

template <>
MPI_Datatype MPI_Type< int >::type = MPI_INT;
template <>
MPI_Datatype MPI_Type< double >::type = MPI_DOUBLE;
template <>
MPI_Datatype MPI_Type< long >::type = MPI_LONG;
template <>
MPI_Datatype MPI_Type< unsigned int >::type = MPI_INT;
template <>
MPI_Datatype MPI_Type< unsigned long >::type = MPI_UNSIGNED_LONG;

#endif /* #ifdef HAVE_MPI */

// TODO@5g: make sure all member variables are initialized
nest::MPIManager::MPIManager()
  : num_processes_( 1 )
  , rank_( 0 )
<<<<<<< HEAD
  , send_buffer_size_( 1 )
  , recv_buffer_size_( 1 )
=======
>>>>>>> df724797
  , use_mpi_( false )
  , buffer_size_target_data_( 1 )
  , buffer_size_spike_data_( 1 )
  , chunk_size_secondary_events_in_int_( 0 )
  , max_buffer_size_target_data_( 16777216 )
  , max_buffer_size_spike_data_( 8388608 )
  , adaptive_target_buffers_( true )
  , adaptive_spike_buffers_( true )
  , growth_factor_buffer_spike_data_( 1.5 )
  , growth_factor_buffer_target_data_( 1.5 )
  , send_recv_count_spike_data_per_rank_( 0 )
  , send_recv_count_spike_data_in_int_per_rank_( 0 )
  , send_recv_count_off_grid_spike_data_in_int_per_rank_( 0 )
  , send_recv_count_target_data_per_rank_( 0 )
  , send_recv_count_target_data_in_int_per_rank_( 0 )
#ifdef HAVE_MPI
  , comm_step_( std::vector< int >() )
  , COMM_OVERFLOW_ERROR( std::numeric_limits< unsigned int >::max() )
  , comm( 0 )
  , MPI_OFFGRID_SPIKE( 0 )
#endif
{
}

#ifndef HAVE_MPI
void
nest::MPIManager::init_mpi( int* argc, char** argv[] )
{
  // if ! HAVE_MPI, initialize process entries for 1 rank
  // use 2 processes entries (need at least two
  // entries per process to use flag of first entry as validity and
  // last entry to communicate end of communication)
  kernel().mpi_manager.set_buffer_size_target_data( 2 );
  kernel().mpi_manager.set_buffer_size_spike_data( 2 );
}

#else /* HAVE_MPI */

void
nest::MPIManager::init_mpi( int* argc, char** argv[] )
{
  int init;
  MPI_Initialized( &init );

  if ( init == 0 )
  {
#ifdef HAVE_MUSIC
    kernel().music_manager.init_music( argc, argv );
    // get a communicator from MUSIC
    comm = kernel().music_manager.communicator();
#else  /* #ifdef HAVE_MUSIC */
    int provided_thread_level;
    MPI_Init_thread( argc, argv, MPI_THREAD_FUNNELED, &provided_thread_level );
    comm = MPI_COMM_WORLD;
#endif /* #ifdef HAVE_MUSIC */
  }

  MPI_Comm_size( comm, &num_processes_ );
  MPI_Comm_rank( comm, &rank_ );

  // use at least 2 * number of processes entries (need at least two
  // entries per process to use flag of first entry as validity and
  // last entry to communicate end of communication)
  kernel().mpi_manager.set_buffer_size_target_data(
    2 * kernel().mpi_manager.get_num_processes() );
  kernel().mpi_manager.set_buffer_size_spike_data(
    2 * kernel().mpi_manager.get_num_processes() );

  // create off-grid-spike type for MPI communication
  // creating derived datatype
  OffGridSpike::assert_datatype_compatibility_();
  MPI_Datatype source_types[ 2 ];
  int blockcounts[ 2 ];
  MPI_Aint offsets[ 2 ];
  MPI_Aint start_address, address;
  OffGridSpike ogs( 0, 0.0 );

  // OffGridSpike.gid
  offsets[ 0 ] = 0;
  source_types[ 0 ] = MPI_DOUBLE;
  blockcounts[ 0 ] = 1;

  // OffGridSpike.offset
  MPI_Get_address( &( ogs.gid_ ), &start_address );
  MPI_Get_address( &( ogs.offset_ ), &address );
  offsets[ 1 ] = address - start_address;
  source_types[ 1 ] = MPI_DOUBLE;
  blockcounts[ 1 ] = 1;

  // generate and commit struct
  MPI_Type_create_struct(
    2, blockcounts, offsets, source_types, &MPI_OFFGRID_SPIKE );
  MPI_Type_commit( &MPI_OFFGRID_SPIKE );

  use_mpi_ = true;
}
#endif /* #ifdef HAVE_MPI */

void
nest::MPIManager::initialize()
{
}

void
nest::MPIManager::finalize()
{
}

void
nest::MPIManager::set_status( const DictionaryDatum& dict )
{
<<<<<<< HEAD
}

void
nest::MPIManager::get_status( DictionaryDatum& d )
{
  def< long >( d, names::num_processes, num_processes_ );
  def< long >( d, names::send_buffer_size, send_buffer_size_ );
  def< long >( d, names::receive_buffer_size, recv_buffer_size_ );
=======
  updateValue< bool >(
    dict, names::adaptive_target_buffers, adaptive_target_buffers_ );
  updateValue< bool >(
    dict, names::adaptive_spike_buffers, adaptive_spike_buffers_ );

  long new_buffer_size_target_data = buffer_size_target_data_;
  updateValue< long >(
    dict, names::buffer_size_target_data, new_buffer_size_target_data );
  if ( new_buffer_size_target_data
      != static_cast< long >( buffer_size_target_data_ )
    and new_buffer_size_target_data
      < static_cast< long >( max_buffer_size_target_data_ ) )
  {
    set_buffer_size_target_data( new_buffer_size_target_data );
  }

  long new_buffer_size_spike_data = buffer_size_spike_data_;
  updateValue< long >(
    dict, names::buffer_size_spike_data, new_buffer_size_spike_data );
  if ( new_buffer_size_spike_data
      != static_cast< long >( buffer_size_spike_data_ )
    and new_buffer_size_spike_data
      < static_cast< long >( max_buffer_size_spike_data_ ) )
  {
    set_buffer_size_spike_data( new_buffer_size_spike_data );
  }

  updateValue< double >( dict,
    names::growth_factor_buffer_spike_data,
    growth_factor_buffer_spike_data_ );
  updateValue< double >( dict,
    names::growth_factor_buffer_target_data,
    growth_factor_buffer_target_data_ );

  updateValue< long >(
    dict, names::max_buffer_size_target_data, max_buffer_size_target_data_ );
  updateValue< long >(
    dict, names::max_buffer_size_spike_data, max_buffer_size_spike_data_ );
}

// TODO@5g: replace strings with names::
void
nest::MPIManager::get_status( DictionaryDatum& dict )
{
  def< long >( dict, names::num_processes, num_processes_ );
  def< bool >( dict, names::adaptive_spike_buffers, adaptive_spike_buffers_ );
  def< bool >( dict, names::adaptive_target_buffers, adaptive_target_buffers_ );
  def< size_t >(
    dict, names::buffer_size_target_data, buffer_size_target_data_ );
  def< size_t >( dict, names::buffer_size_spike_data, buffer_size_spike_data_ );
  def< size_t >( dict,
    names::buffer_size_secondary_events,
    get_buffer_size_secondary_events_in_int() );
  def< size_t >(
    dict, names::max_buffer_size_spike_data, max_buffer_size_spike_data_ );
  def< size_t >(
    dict, names::max_buffer_size_target_data, max_buffer_size_target_data_ );
  def< double >( dict,
    names::growth_factor_buffer_spike_data,
    growth_factor_buffer_spike_data_ );
  def< double >( dict,
    names::growth_factor_buffer_target_data,
    growth_factor_buffer_target_data_ );
>>>>>>> df724797
}

/**
 * Finish off MPI routines
 */
void
nest::MPIManager::mpi_finalize( int exitcode )
{
#ifdef HAVE_MPI
  MPI_Type_free( &MPI_OFFGRID_SPIKE );

  int finalized;
  MPI_Finalized( &finalized );

  int initialized;
  MPI_Initialized( &initialized );

  if ( finalized == 0 and initialized == 1 )
  {
    if ( exitcode == 0 )
    {
      kernel().music_manager.music_finalize(); // calls MPI_Finalize()
    }
    else
    {
      LOG( M_INFO,
        "MPIManager::finalize()",
        "Calling MPI_Abort() due to errors in the script." );
      mpi_abort( exitcode );
    }
  }
#endif /* #ifdef HAVE_MPI */
}


#ifdef HAVE_MPI

void
nest::MPIManager::mpi_abort( int exitcode )
{
  MPI_Abort( MPI_COMM_WORLD, exitcode );
}


std::string
nest::MPIManager::get_processor_name()
{
  char name[ 1024 ];
  int len;
  MPI_Get_processor_name( name, &len );
  name[ len ] = '\0';
  return name;
}

void
nest::MPIManager::communicate( std::vector< unsigned int >& send_buffer,
  std::vector< unsigned int >& recv_buffer,
  std::vector< int >& displacements )
{
  displacements.resize( num_processes_, 0 );
  if ( get_num_processes() == 1 ) // purely thread-based
  {
    displacements[ 0 ] = 0;
    if ( static_cast< unsigned int >( recv_buffer_size_ ) < send_buffer.size() )
    {
      recv_buffer_size_ = send_buffer_size_ = send_buffer.size();
      recv_buffer.resize( recv_buffer_size_ );
    }
    recv_buffer.swap( send_buffer );
  }
  else
  {
    communicate_Allgather( send_buffer, recv_buffer, displacements );
  }
}

void
nest::MPIManager::communicate_Allgather(
  std::vector< unsigned int >& send_buffer,
  std::vector< unsigned int >& recv_buffer,
  std::vector< int >& displacements )
{
  std::vector< int > recv_counts( get_num_processes(), send_buffer_size_ );

  // attempt Allgather
  if ( send_buffer.size() == static_cast< unsigned int >( send_buffer_size_ ) )
  {
    MPI_Allgather( &send_buffer[ 0 ],
      send_buffer_size_,
      MPI_UNSIGNED,
      &recv_buffer[ 0 ],
      send_buffer_size_,
      MPI_UNSIGNED,
      comm );
  }
  else
  {
    // DEC cxx required 0U literal, HEP 2007-03-26
    std::vector< unsigned int > overflow_buffer( send_buffer_size_, 0U );
    overflow_buffer[ 0 ] = COMM_OVERFLOW_ERROR;
    overflow_buffer[ 1 ] = send_buffer.size();
    MPI_Allgather( &overflow_buffer[ 0 ],
      send_buffer_size_,
      MPI_UNSIGNED,
      &recv_buffer[ 0 ],
      send_buffer_size_,
      MPI_UNSIGNED,
      comm );
  }
  // check for overflow condition
  int disp = 0;
  unsigned int max_recv_count = send_buffer_size_;
  bool overflow = false;
  for ( int pid = 0; pid < get_num_processes(); ++pid )
  {
    unsigned int block_disp = pid * send_buffer_size_;
    displacements[ pid ] = disp;
    if ( recv_buffer[ block_disp ] == COMM_OVERFLOW_ERROR )
    {
      overflow = true;
      recv_counts[ pid ] = recv_buffer[ block_disp + 1 ];
      if ( static_cast< unsigned int >( recv_counts[ pid ] ) > max_recv_count )
      {
        max_recv_count = recv_counts[ pid ];
      }
    }
    disp += recv_counts[ pid ];
  }

  // do Allgatherv if necessary
  if ( overflow )
  {
    recv_buffer.resize( disp, 0 );
    MPI_Allgatherv( &send_buffer[ 0 ],
      send_buffer.size(),
      MPI_UNSIGNED,
      &recv_buffer[ 0 ],
      &recv_counts[ 0 ],
      &displacements[ 0 ],
      MPI_UNSIGNED,
      comm );
    send_buffer_size_ = max_recv_count;
    recv_buffer_size_ = send_buffer_size_ * get_num_processes();
  }
}

template < typename T >
void
nest::MPIManager::communicate_Allgather( std::vector< T >& send_buffer,
  std::vector< T >& recv_buffer,
  std::vector< int >& displacements )
{
  std::vector< int > recv_counts( get_num_processes(), send_buffer_size_ );

  // attempt Allgather
  if ( send_buffer.size() == static_cast< unsigned int >( send_buffer_size_ ) )
  {
    MPI_Allgather( &send_buffer[ 0 ],
      send_buffer_size_,
      MPI_Type< T >::type,
      &recv_buffer[ 0 ],
      send_buffer_size_,
      MPI_Type< T >::type,
      comm );
  }
  else
  {
    // DEC cxx required 0U literal, HEP 2007-03-26
    std::vector< unsigned int > overflow_buffer( send_buffer_size_, 0U );
    overflow_buffer[ 0 ] = COMM_OVERFLOW_ERROR;
    overflow_buffer[ 1 ] = send_buffer.size();
    MPI_Allgather( &overflow_buffer[ 0 ],
      send_buffer_size_,
      MPI_Type< T >::type,
      &recv_buffer[ 0 ],
      send_buffer_size_,
      MPI_Type< T >::type,
      comm );
  }
  // check for overflow condition
  int disp = 0;
  unsigned int max_recv_count = send_buffer_size_;
  bool overflow = false;
  for ( int pid = 0; pid < get_num_processes(); ++pid )
  {
    unsigned int block_disp = pid * send_buffer_size_;
    displacements[ pid ] = disp;
    if ( recv_buffer[ block_disp ] == COMM_OVERFLOW_ERROR )
    {
      overflow = true;
      recv_counts[ pid ] = recv_buffer[ block_disp + 1 ];
      if ( static_cast< unsigned int >( recv_counts[ pid ] ) > max_recv_count )
      {
        max_recv_count = recv_counts[ pid ];
      }
    }
    disp += recv_counts[ pid ];
  }

  // do Allgatherv if necessary
  if ( overflow )
  {
    recv_buffer.resize( disp, 0 );
    MPI_Allgatherv( &send_buffer[ 0 ],
      send_buffer.size(),
      MPI_Type< T >::type,
      &recv_buffer[ 0 ],
      &recv_counts[ 0 ],
      &displacements[ 0 ],
      MPI_Type< T >::type,
      comm );
    send_buffer_size_ = max_recv_count;
    recv_buffer_size_ = send_buffer_size_ * get_num_processes();
  }
}

void
nest::MPIManager::communicate( std::vector< OffGridSpike >& send_buffer,
  std::vector< OffGridSpike >& recv_buffer,
  std::vector< int >& displacements )
{
  displacements.resize( num_processes_, 0 );
  if ( get_num_processes() == 1 ) // purely thread-based
  {
    displacements[ 0 ] = 0;
    if ( static_cast< unsigned int >( recv_buffer_size_ ) < send_buffer.size() )
    {
      recv_buffer_size_ = send_buffer_size_ = send_buffer.size();
      recv_buffer.resize( recv_buffer_size_ );
    }
    recv_buffer.swap( send_buffer );
  }
  else
  {
    communicate_Allgather( send_buffer, recv_buffer, displacements );
  }
}

void
nest::MPIManager::communicate_Allgather(
  std::vector< OffGridSpike >& send_buffer,
  std::vector< OffGridSpike >& recv_buffer,
  std::vector< int >& displacements )
{
  std::vector< int > recv_counts( get_num_processes(), send_buffer_size_ );
  // attempt Allgather
  if ( send_buffer.size() == static_cast< unsigned int >( send_buffer_size_ ) )
  {
    MPI_Allgather( &send_buffer[ 0 ],
      send_buffer_size_,
      MPI_OFFGRID_SPIKE,
      &recv_buffer[ 0 ],
      send_buffer_size_,
      MPI_OFFGRID_SPIKE,
      comm );
  }
  else
  {
    std::vector< OffGridSpike > overflow_buffer( send_buffer_size_ );
    overflow_buffer[ 0 ] = OffGridSpike( COMM_OVERFLOW_ERROR, 0.0 );
    overflow_buffer[ 1 ] = OffGridSpike( send_buffer.size(), 0.0 );
    MPI_Allgather( &overflow_buffer[ 0 ],
      send_buffer_size_,
      MPI_OFFGRID_SPIKE,
      &recv_buffer[ 0 ],
      send_buffer_size_,
      MPI_OFFGRID_SPIKE,
      comm );
  }

  // check for overflow condition
  int disp = 0;
  unsigned int max_recv_count = send_buffer_size_;
  bool overflow = false;
  for ( int pid = 0; pid < get_num_processes(); ++pid )
  {
    unsigned int block_disp = pid * send_buffer_size_;
    displacements[ pid ] = disp;
    if ( ( recv_buffer[ block_disp ] ).get_gid() == COMM_OVERFLOW_ERROR )
    {
      overflow = true;
      recv_counts[ pid ] = ( recv_buffer[ block_disp + 1 ] ).get_gid();
      if ( static_cast< unsigned int >( recv_counts[ pid ] ) > max_recv_count )
      {
        max_recv_count = recv_counts[ pid ];
      }
    }
    disp += recv_counts[ pid ];
  }

  // do Allgatherv if necessary
  if ( overflow )
  {
    recv_buffer.resize( disp );
    MPI_Allgatherv( &send_buffer[ 0 ],
      send_buffer.size(),
      MPI_OFFGRID_SPIKE,
      &recv_buffer[ 0 ],
      &recv_counts[ 0 ],
      &displacements[ 0 ],
      MPI_OFFGRID_SPIKE,
      comm );
    send_buffer_size_ = max_recv_count;
    recv_buffer_size_ = send_buffer_size_ * get_num_processes();
  }
}

void
nest::MPIManager::communicate( std::vector< double >& send_buffer,
  std::vector< double >& recv_buffer,
  std::vector< int >& displacements )
{
  // get size of buffers
  std::vector< int > n_nodes( get_num_processes() );
  n_nodes[ get_rank() ] = send_buffer.size();
  communicate( n_nodes );
  // Set up displacements vector.
  displacements.resize( get_num_processes(), 0 );
  for ( int i = 1; i < get_num_processes(); ++i )
  {
    displacements.at( i ) = displacements.at( i - 1 ) + n_nodes.at( i - 1 );
  }

  // Calculate total number of node data items to be gathered.
  size_t n_globals = std::accumulate( n_nodes.begin(), n_nodes.end(), 0 );

  if ( n_globals != 0 )
  {
    recv_buffer.resize( n_globals, 0.0 );
    communicate_Allgatherv( send_buffer, recv_buffer, displacements, n_nodes );
  }
  else
  {
    recv_buffer.clear();
  }
}

void
nest::MPIManager::communicate( std::vector< unsigned long >& send_buffer,
  std::vector< unsigned long >& recv_buffer,
  std::vector< int >& displacements )
{
  // get size of buffers
  std::vector< int > n_nodes( num_processes_ );
  n_nodes[ rank_ ] = send_buffer.size();
  communicate( n_nodes );
  // Set up displacements vector.
  displacements.resize( num_processes_, 0 );
  for ( int i = 1; i < num_processes_; ++i )
  {
    displacements.at( i ) = displacements.at( i - 1 ) + n_nodes.at( i - 1 );
  }

  // Calculate total number of node data items to be gathered.
  size_t n_globals = std::accumulate( n_nodes.begin(), n_nodes.end(), 0 );

  if ( n_globals != 0 )
  {
    recv_buffer.resize( n_globals, 0.0 );
    communicate_Allgatherv( send_buffer, recv_buffer, displacements, n_nodes );
  }
  else
  {
    recv_buffer.clear();
  }
}

void
nest::MPIManager::communicate( std::vector< int >& send_buffer,
  std::vector< int >& recv_buffer,
  std::vector< int >& displacements )
{
  // get size of buffers
  std::vector< int > n_nodes( num_processes_ );
  n_nodes[ rank_ ] = send_buffer.size();
  communicate( n_nodes );
  // Set up displacements vector.
  displacements.resize( num_processes_, 0 );
  for ( int i = 1; i < num_processes_; ++i )
  {
    displacements.at( i ) = displacements.at( i - 1 ) + n_nodes.at( i - 1 );
  }

  // Calculate total number of node data items to be gathered.
  size_t n_globals = std::accumulate( n_nodes.begin(), n_nodes.end(), 0 );

  if ( n_globals != 0 )
  {
    recv_buffer.resize( n_globals, 0.0 );
    communicate_Allgatherv( send_buffer, recv_buffer, displacements, n_nodes );
  }
  else
  {
    recv_buffer.clear();
  }
}

void
nest::MPIManager::communicate( double send_val,
  std::vector< double >& recv_buffer )
{
  recv_buffer.resize( get_num_processes() );
  MPI_Allgather(
    &send_val, 1, MPI_DOUBLE, &recv_buffer[ 0 ], 1, MPI_DOUBLE, comm );
}


/**
 * communicate function for sending set-up information
 */
void
nest::MPIManager::communicate( std::vector< int >& buffer )
{
  communicate_Allgather( buffer );
}

void
nest::MPIManager::communicate( std::vector< long >& buffer )
{
  communicate_Allgather( buffer );
}

void
nest::MPIManager::communicate_Allgather( std::vector< int >& buffer )
{
  // avoid aliasing, see http://www.mpi-forum.org/docs/mpi-11-html/node10.html
  int my_val = buffer[ get_rank() ];
  MPI_Allgather( &my_val, 1, MPI_INT, &buffer[ 0 ], 1, MPI_INT, comm );
}

/*
 * Sum across all rank
 */
void
nest::MPIManager::communicate_Allreduce_sum_in_place( double buffer )
{
  MPI_Allreduce(
    MPI_IN_PLACE, &buffer, 1, MPI_Type< double >::type, MPI_SUM, comm );
}

void
nest::MPIManager::communicate_Allreduce_sum_in_place(
  std::vector< double >& buffer )
{
  MPI_Allreduce( MPI_IN_PLACE,
    &buffer[ 0 ],
    buffer.size(),
    MPI_Type< double >::type,
    MPI_SUM,
    comm );
}

void
nest::MPIManager::communicate_Allreduce_sum_in_place(
  std::vector< int >& buffer )
{
  MPI_Allreduce( MPI_IN_PLACE,
    &buffer[ 0 ],
    buffer.size(),
    MPI_Type< int >::type,
    MPI_SUM,
    comm );
}

void
nest::MPIManager::communicate_Allreduce_sum( std::vector< double >& send_buffer,
  std::vector< double >& recv_buffer )
{
  assert( recv_buffer.size() == send_buffer.size() );
  MPI_Allreduce( &send_buffer[ 0 ],
    &recv_buffer[ 0 ],
    send_buffer.size(),
    MPI_Type< double >::type,
    MPI_SUM,
    comm );
}

void
nest::MPIManager::communicate_Allreduce_max_in_place(
  std::vector< long >& buffer )
{
  MPI_Allreduce( MPI_IN_PLACE, &buffer[ 0 ], 1, MPI_LONG, MPI_MAX, comm );
}

void
nest::MPIManager::communicate_Allgather( std::vector< long >& buffer )
{
  // avoid aliasing, see http://www.mpi-forum.org/docs/mpi-11-html/node10.html
  long my_val = buffer[ get_rank() ];
  MPI_Allgather( &my_val, 1, MPI_LONG, &buffer[ 0 ], 1, MPI_LONG, comm );
}

void
nest::MPIManager::communicate_Alltoall_( void* send_buffer,
  void* recv_buffer,
  const unsigned int send_recv_count )
{
  MPI_Alltoall( send_buffer,
    send_recv_count,
    MPI_UNSIGNED,
    recv_buffer,
    send_recv_count,
    MPI_UNSIGNED,
    comm );
}


void
nest::MPIManager::communicate_secondary_events_Alltoall_( void* send_buffer,
  void* recv_buffer )
{
  MPI_Alltoall( send_buffer,
    chunk_size_secondary_events_in_int_,
    MPI_UNSIGNED,
    recv_buffer,
    chunk_size_secondary_events_in_int_,
    MPI_UNSIGNED,
    comm );
}

/**
 * Ensure all processes have reached the same stage by waiting until all
 * processes have sent a dummy message to process 0.
 */
void
nest::MPIManager::synchronize()
{
  MPI_Barrier( comm );
}

<<<<<<< HEAD
=======
void
nest::MPIManager::test_link( int sender, int receiver )
{
  assert( sender < get_num_processes() and receiver < get_num_processes() );

  if ( get_num_processes() > 1 )
  {
    long dummy = 1;
    MPI_Status status;

    if ( get_rank() == sender )
    {
      MPI_Ssend( &dummy, 1, MPI_LONG, receiver, 0, comm );
    }
    else if ( get_rank() == receiver )
    {
      MPI_Recv( &dummy, 1, MPI_LONG, sender, 0, comm, &status );
    }
  }
}

void
nest::MPIManager::test_links()
{
  for ( int i = 0; i < get_num_processes(); ++i )
  {
    for ( int j = 0; j < get_num_processes(); ++j )
    {
      if ( i != j )
      {
        test_link( i, j );
      }
    }
  }
}

>>>>>>> df724797
// grng_synchrony: called at the beginning of each simulate
bool
nest::MPIManager::grng_synchrony( unsigned long process_rnd_number )
{
  if ( get_num_processes() > 1 )
  {
    std::vector< unsigned long > rnd_numbers( get_num_processes() );
    MPI_Allgather( &process_rnd_number,
      1,
      MPI_UNSIGNED_LONG,
      &rnd_numbers[ 0 ],
      1,
      MPI_UNSIGNED_LONG,
      comm );
    // compare all rnd numbers
    for ( unsigned int i = 1; i < rnd_numbers.size(); ++i )
    {
      if ( rnd_numbers[ i - 1 ] != rnd_numbers[ i ] )
      {
        return false;
      }
    }
  }
  return true;
}

// any_true: takes a single bool, exchanges with all other processes,
// and returns "true" if one or more processes provide "true"
bool
nest::MPIManager::any_true( const bool my_bool )
{
  if ( get_num_processes() == 1 )
  {
    return my_bool;
  }

  // since there is no MPI_BOOL we first convert to int
  int my_int = my_bool;

  std::vector< int > all_int( get_num_processes() );
  MPI_Allgather( &my_int, 1, MPI_INT, &all_int[ 0 ], 1, MPI_INT, comm );
  // check if any MPI process sent a "true"
  for ( unsigned int i = 0; i < all_int.size(); ++i )
  {
    if ( all_int[ i ] != 0 )
    {
      return true;
    }
  }

  return false;
}

// average communication time for a packet size of num_bytes using Allgather
double
nest::MPIManager::time_communicate( int num_bytes, int samples )
{
  if ( get_num_processes() == 1 )
  {
    return 0.0;
  }
  unsigned int packet_length = num_bytes / sizeof( unsigned int );
  if ( packet_length < 1 )
  {
    packet_length = 1;
  }
  std::vector< unsigned int > test_send_buffer( packet_length );
  std::vector< unsigned int > test_recv_buffer(
    packet_length * get_num_processes() );
  // start time measurement here
  Stopwatch foo;
  foo.start();
  for ( int i = 0; i < samples; ++i )
  {
    MPI_Allgather( &test_send_buffer[ 0 ],
      packet_length,
      MPI_UNSIGNED,
      &test_recv_buffer[ 0 ],
      packet_length,
      MPI_UNSIGNED,
      MPI_COMM_WORLD );
  }
  // finish time measurement here
  foo.stop();
  return foo.elapsed() / samples;
}

// average communication time for a packet size of num_bytes using Allgatherv
double
nest::MPIManager::time_communicatev( int num_bytes, int samples )
{
  if ( get_num_processes() == 1 )
  {
    return 0.0;
  }
  unsigned int packet_length = num_bytes / sizeof( unsigned int );
  if ( packet_length < 1 )
  {
    packet_length = 1;
  }
  std::vector< unsigned int > test_send_buffer( packet_length );
  std::vector< unsigned int > test_recv_buffer(
    packet_length * get_num_processes() );
  std::vector< int > n_nodes( get_num_processes(), packet_length );
  std::vector< int > displacements( get_num_processes(), 0 );

  for ( int i = 1; i < get_num_processes(); ++i )
  {
    displacements.at( i ) = displacements.at( i - 1 ) + n_nodes.at( i - 1 );
  }

  // start time measurement here
  Stopwatch foo;
  foo.start();
  for ( int i = 0; i < samples; ++i )
  {
    communicate_Allgatherv(
      test_send_buffer, test_recv_buffer, displacements, n_nodes );
  }

  // finish time measurement here
  foo.stop();
  return foo.elapsed() / samples;
}

// average communication time for a packet size of num_bytes
double
nest::MPIManager::time_communicate_offgrid( int num_bytes, int samples )
{
  if ( get_num_processes() == 1 )
  {
    return 0.0;
  }
  unsigned int packet_length = num_bytes / sizeof( OffGridSpike );
  if ( packet_length < 1 )
  {
    packet_length = 1;
  }
  std::vector< OffGridSpike > test_send_buffer( packet_length );
  std::vector< OffGridSpike > test_recv_buffer(
    packet_length * get_num_processes() );
  // start time measurement here
  Stopwatch foo;
  foo.start();
  for ( int i = 0; i < samples; ++i )
  {
    MPI_Allgather( &test_send_buffer[ 0 ],
      packet_length,
      MPI_OFFGRID_SPIKE,
      &test_recv_buffer[ 0 ],
      packet_length,
      MPI_OFFGRID_SPIKE,
      MPI_COMM_WORLD );
  }
  // finish time measurement here
  foo.stop();
  return foo.elapsed() / samples;
}

// average communication time for a packet size of num_bytes using Alltoall
double
nest::MPIManager::time_communicate_alltoall( int num_bytes, int samples )
{
  if ( get_num_processes() == 1 )
  {
    return 0.0;
  }
  unsigned int packet_length = num_bytes
    / sizeof( unsigned int ); // this size should be sent to each process
  unsigned int total_packet_length = packet_length
    * get_num_processes(); // total size of send and receive buffers
  if ( total_packet_length < 1 )
  {
    total_packet_length = 1;
  }
  std::vector< unsigned int > test_send_buffer( total_packet_length );
  std::vector< unsigned int > test_recv_buffer( total_packet_length );
  // start time measurement here
  Stopwatch foo;
  foo.start();
  for ( int i = 0; i < samples; ++i )
  {
    MPI_Alltoall( &test_send_buffer[ 0 ],
      packet_length,
      MPI_UNSIGNED,
      &test_recv_buffer[ 0 ],
      packet_length,
      MPI_UNSIGNED,
      MPI_COMM_WORLD );
  }
  // finish time measurement here
  foo.stop();
  return foo.elapsed() / samples;
}

// average communication time for a packet size of num_bytes using Alltoallv
double
nest::MPIManager::time_communicate_alltoallv( int num_bytes, int samples )
{
  if ( get_num_processes() == 1 )
  {
    return 0.0;
  }
  unsigned int packet_length = num_bytes
    / sizeof( unsigned int ); // this size should be sent to each process
  unsigned int total_packet_length = packet_length
    * get_num_processes(); // total size of send and receive buffers
  if ( total_packet_length < 1 )
  {
    total_packet_length = 1;
  }
  std::vector< unsigned int > test_send_buffer( total_packet_length );
  std::vector< unsigned int > test_recv_buffer( total_packet_length );
  std::vector< int > n_nodes( get_num_processes(), packet_length );
  std::vector< int > displacements( get_num_processes(), 0 );

  for ( int i = 1; i < get_num_processes(); ++i )
  {
    displacements.at( i ) = displacements.at( i - 1 ) + n_nodes.at( i - 1 );
  }

  // start time measurement here
  Stopwatch foo;
  foo.start();
  for ( int i = 0; i < samples; ++i )
  {
    MPI_Alltoallv( &test_send_buffer[ 0 ],
      &n_nodes[ 0 ],
      &displacements[ 0 ],
      MPI_UNSIGNED,
      &test_recv_buffer[ 0 ],
      &n_nodes[ 0 ],
      &displacements[ 0 ],
      MPI_UNSIGNED,
      MPI_COMM_WORLD );
  }
  // finish time measurement here
  foo.stop();
  return foo.elapsed() / samples;
}

<<<<<<< HEAD
=======

void
nest::MPIManager::communicate_connector_properties( DictionaryDatum& dict )
{
  // Confirm that we're having a MPI process
  if ( get_num_processes() > 1 )
  {
    // Move local dictionary values to temporary storage vectors.
    std::vector< long > targets =
      getValue< std::vector< long > >( dict, names::targets );

    std::vector< double > weights =
      getValue< std::vector< double > >( dict, names::weights );

    std::vector< double > delays =
      getValue< std::vector< double > >( dict, names::delays );

    std::vector< long > receptors =
      getValue< std::vector< long > >( dict, names::receptors );

    // Calculate size of communication buffers (number of connections).
    std::vector< int > num_connections( get_num_processes() );
    num_connections[ get_rank() ] = targets.size();
    communicate( num_connections );

    // Set up displacements vector.
    std::vector< int > displacements( get_num_processes(), 0 );

    for ( size_t i = 1; i < num_connections.size(); ++i )
    {
      displacements.at( i ) =
        displacements.at( i - 1 ) + num_connections.at( i - 1 );
    }

    // Calculate sum of global connections.
    int num_connections_sum =
      std::accumulate( num_connections.begin(), num_connections.end(), 0 );

    if ( num_connections_sum != 0 )
    {
      // Create global buffers.
      std::vector< long > targets_result( num_connections_sum, 0 );

      std::vector< long > receptors_result( num_connections_sum, 0 );

      std::vector< double > weights_result( num_connections_sum, 0 );

      std::vector< double > delays_result( num_connections_sum, 0 );

      // Start communication.
      communicate_Allgatherv< long >(
        targets, targets_result, displacements, num_connections );

      communicate_Allgatherv< long >(
        receptors, receptors_result, displacements, num_connections );

      communicate_Allgatherv< double >(
        weights, weights_result, displacements, num_connections );

      communicate_Allgatherv< double >(
        delays, delays_result, displacements, num_connections );

      // Save global values in input dictionary.
      ( *dict )[ names::targets ] = targets_result;
      ( *dict )[ names::receptors ] = receptors_result;
      ( *dict )[ names::weights ] = weights_result;
      ( *dict )[ names::delays ] = delays_result;
    }
  }
}

>>>>>>> df724797
#else /* #ifdef HAVE_MPI */

/**
 * communicate (on-grid) if compiled without MPI
 */
void
nest::MPIManager::communicate( std::vector< unsigned int >& send_buffer,
  std::vector< unsigned int >& recv_buffer,
  std::vector< int >& displacements )
{
  displacements.resize( num_processes_, 0 );
  displacements[ 0 ] = 0;
  if ( static_cast< size_t >( recv_buffer_size_ ) < send_buffer.size() )
  {
    recv_buffer_size_ = send_buffer_size_ = send_buffer.size();
    recv_buffer.resize( recv_buffer_size_ );
  }
  recv_buffer.swap( send_buffer );
}

/**
 * communicate (off-grid) if compiled without MPI
 */
void
nest::MPIManager::communicate( std::vector< OffGridSpike >& send_buffer,
  std::vector< OffGridSpike >& recv_buffer,
  std::vector< int >& displacements )
{
  displacements.resize( num_processes_, 0 );
  displacements[ 0 ] = 0;
  if ( static_cast< size_t >( recv_buffer_size_ ) < send_buffer.size() )
  {
    recv_buffer_size_ = send_buffer_size_ = send_buffer.size();
    recv_buffer.resize( recv_buffer_size_ );
  }
  recv_buffer.swap( send_buffer );
}

void
nest::MPIManager::communicate( std::vector< double >& send_buffer,
  std::vector< double >& recv_buffer,
  std::vector< int >& displacements )
{
  displacements.resize( num_processes_, 0 );
  displacements[ 0 ] = 0;
  recv_buffer.swap( send_buffer );
}

void
nest::MPIManager::communicate( std::vector< unsigned long >& send_buffer,
  std::vector< unsigned long >& recv_buffer,
  std::vector< int >& displacements )
{
  displacements.resize( num_processes_, 0 );
  displacements[ 0 ] = 0;
  recv_buffer.swap( send_buffer );
}

void
nest::MPIManager::communicate( std::vector< int >& send_buffer,
  std::vector< int >& recv_buffer,
  std::vector< int >& displacements )
{
  displacements.resize( num_processes_, 0 );
  displacements[ 0 ] = 0;
  recv_buffer.swap( send_buffer );
}

void
nest::MPIManager::communicate( double send_val,
  std::vector< double >& recv_buffer )
{
  recv_buffer.resize( 1 );
  recv_buffer[ 0 ] = send_val;
}

void
nest::MPIManager::communicate_Allreduce_sum_in_place( double buffer )
{
}

void
nest::MPIManager::communicate_Allreduce_sum_in_place(
  std::vector< double >& buffer )
{
}

void
nest::MPIManager::communicate_Allreduce_sum_in_place(
  std::vector< int >& buffer )
{
}

void
nest::MPIManager::communicate_Allreduce_sum( std::vector< double >& send_buffer,
  std::vector< double >& recv_buffer )
{
  recv_buffer.swap( send_buffer );
}

void
nest::MPIManager::communicate_Allreduce_max_in_place(
  std::vector< long >& buffer )
{
  // Null operator for ranks == 1
  // Max already is the input
}

#endif /* #ifdef HAVE_MPI */<|MERGE_RESOLUTION|>--- conflicted
+++ resolved
@@ -58,11 +58,6 @@
 nest::MPIManager::MPIManager()
   : num_processes_( 1 )
   , rank_( 0 )
-<<<<<<< HEAD
-  , send_buffer_size_( 1 )
-  , recv_buffer_size_( 1 )
-=======
->>>>>>> df724797
   , use_mpi_( false )
   , buffer_size_target_data_( 1 )
   , buffer_size_spike_data_( 1 )
@@ -174,16 +169,6 @@
 void
 nest::MPIManager::set_status( const DictionaryDatum& dict )
 {
-<<<<<<< HEAD
-}
-
-void
-nest::MPIManager::get_status( DictionaryDatum& d )
-{
-  def< long >( d, names::num_processes, num_processes_ );
-  def< long >( d, names::send_buffer_size, send_buffer_size_ );
-  def< long >( d, names::receive_buffer_size, recv_buffer_size_ );
-=======
   updateValue< bool >(
     dict, names::adaptive_target_buffers, adaptive_target_buffers_ );
   updateValue< bool >(
@@ -247,7 +232,6 @@
   def< double >( dict,
     names::growth_factor_buffer_target_data,
     growth_factor_buffer_target_data_ );
->>>>>>> df724797
 }
 
 /**
@@ -778,45 +762,6 @@
   MPI_Barrier( comm );
 }
 
-<<<<<<< HEAD
-=======
-void
-nest::MPIManager::test_link( int sender, int receiver )
-{
-  assert( sender < get_num_processes() and receiver < get_num_processes() );
-
-  if ( get_num_processes() > 1 )
-  {
-    long dummy = 1;
-    MPI_Status status;
-
-    if ( get_rank() == sender )
-    {
-      MPI_Ssend( &dummy, 1, MPI_LONG, receiver, 0, comm );
-    }
-    else if ( get_rank() == receiver )
-    {
-      MPI_Recv( &dummy, 1, MPI_LONG, sender, 0, comm, &status );
-    }
-  }
-}
-
-void
-nest::MPIManager::test_links()
-{
-  for ( int i = 0; i < get_num_processes(); ++i )
-  {
-    for ( int j = 0; j < get_num_processes(); ++j )
-    {
-      if ( i != j )
-      {
-        test_link( i, j );
-      }
-    }
-  }
-}
-
->>>>>>> df724797
 // grng_synchrony: called at the beginning of each simulate
 bool
 nest::MPIManager::grng_synchrony( unsigned long process_rnd_number )
@@ -1058,80 +1003,6 @@
   return foo.elapsed() / samples;
 }
 
-<<<<<<< HEAD
-=======
-
-void
-nest::MPIManager::communicate_connector_properties( DictionaryDatum& dict )
-{
-  // Confirm that we're having a MPI process
-  if ( get_num_processes() > 1 )
-  {
-    // Move local dictionary values to temporary storage vectors.
-    std::vector< long > targets =
-      getValue< std::vector< long > >( dict, names::targets );
-
-    std::vector< double > weights =
-      getValue< std::vector< double > >( dict, names::weights );
-
-    std::vector< double > delays =
-      getValue< std::vector< double > >( dict, names::delays );
-
-    std::vector< long > receptors =
-      getValue< std::vector< long > >( dict, names::receptors );
-
-    // Calculate size of communication buffers (number of connections).
-    std::vector< int > num_connections( get_num_processes() );
-    num_connections[ get_rank() ] = targets.size();
-    communicate( num_connections );
-
-    // Set up displacements vector.
-    std::vector< int > displacements( get_num_processes(), 0 );
-
-    for ( size_t i = 1; i < num_connections.size(); ++i )
-    {
-      displacements.at( i ) =
-        displacements.at( i - 1 ) + num_connections.at( i - 1 );
-    }
-
-    // Calculate sum of global connections.
-    int num_connections_sum =
-      std::accumulate( num_connections.begin(), num_connections.end(), 0 );
-
-    if ( num_connections_sum != 0 )
-    {
-      // Create global buffers.
-      std::vector< long > targets_result( num_connections_sum, 0 );
-
-      std::vector< long > receptors_result( num_connections_sum, 0 );
-
-      std::vector< double > weights_result( num_connections_sum, 0 );
-
-      std::vector< double > delays_result( num_connections_sum, 0 );
-
-      // Start communication.
-      communicate_Allgatherv< long >(
-        targets, targets_result, displacements, num_connections );
-
-      communicate_Allgatherv< long >(
-        receptors, receptors_result, displacements, num_connections );
-
-      communicate_Allgatherv< double >(
-        weights, weights_result, displacements, num_connections );
-
-      communicate_Allgatherv< double >(
-        delays, delays_result, displacements, num_connections );
-
-      // Save global values in input dictionary.
-      ( *dict )[ names::targets ] = targets_result;
-      ( *dict )[ names::receptors ] = receptors_result;
-      ( *dict )[ names::weights ] = weights_result;
-      ( *dict )[ names::delays ] = delays_result;
-    }
-  }
-}
-
->>>>>>> df724797
 #else /* #ifdef HAVE_MPI */
 
 /**
