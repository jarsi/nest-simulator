/*
 *  node.h
 *
 *  This file is part of NEST.
 *
 *  Copyright (C) 2004 The NEST Initiative
 *
 *  NEST is free software: you can redistribute it and/or modify
 *  it under the terms of the GNU General Public License as published by
 *  the Free Software Foundation, either version 2 of the License, or
 *  (at your option) any later version.
 *
 *  NEST is distributed in the hope that it will be useful,
 *  but WITHOUT ANY WARRANTY; without even the implied warranty of
 *  MERCHANTABILITY or FITNESS FOR A PARTICULAR PURPOSE.  See the
 *  GNU General Public License for more details.
 *
 *  You should have received a copy of the GNU General Public License
 *  along with NEST.  If not, see <http://www.gnu.org/licenses/>.
 *
 */

#ifndef NODE_H
#define NODE_H

// C++ includes:
#include <bitset>
#include <deque>
#include <sstream>
#include <string>
#include <utility>
#include <vector>

// Includes from nestkernel:
#include "event.h"
#include "histentry.h"
#include "nest_names.h"
#include "nest_time.h"
#include "nest_types.h"

// Includes from sli:
#include "dictdatum.h"

/** @file node.h
 * Declarations for base class Node
 */

namespace nest
{
class Model;
class Subnet;
class Archiving_Node;


/**
 * @defgroup user_interface Model developer interface.
 * Functions and classes important for implementing new Node and
 * Model classes.
 */

/**
 * Base class for all NEST network objects.
 *
 * Class Node is the top of the simulation object hierarchy. It
 * defines the most general interface to a network element.
 *
 * Class Node provide the interface for
 * - updating the dynamic state of an object
 * - connecting nodes, using particular Events
 * - accepting connection requests
 * - handling incoming events
 * A new type of Node must be derived from this base class and
 * implement its interface.
 * In order to keep the inheritance hierarchy flat, it is encouraged
 * to direcly subclass from base class Node.
 *
 * @see class Event
 * @see Subnet
 * @ingroup user_interface
 */

/* BeginDocumentation
   Name: Node - General properties of all nodes.
   Parameters:
   frozen     booltype    - Whether the node is updated during simulation
   global_id  integertype - The global id of the node (cf. local_id)
   local      booltype    - Whether the node is available on the local process
   local_id   integertype - The id of the node in the current  (cf. global_id)
   model      literaltype - The model type the node was created from
   parent     integertype - The global id of the parent subnet
   state      integertype - The state of the node (see the help on elementstates
                            for details)
   thread     integertype - The id of the thread the node is assigned to (valid
                            locally)
   vp         integertype - The id of the virtual process the node is assigned
                            to (valid globally)
   SeeAlso: GetStatus, SetStatus, elementstates
 */

class Node
{
  friend class NodeManager;
  friend class Subnet;
  friend class proxynode;
  friend class Synapse;
  friend class Model;
  friend class SimulationManager;

  Node& operator=( const Node& ); //!< not implemented

public:
  Node();
  Node( Node const& );
  virtual ~Node();

  /**
   * Virtual copy constructor.
   * This function should create a new object by
   * calling the derived class' copy constructor and
   * return its pointer.
   */
  virtual Node*
  clone() const
  {
    return 0;
  }

  /**
   * Returns true if the node has proxies on remote threads. This is
   * used to discriminate between different types of nodes, when adding
   * new nodes to the network.
   */
  virtual bool has_proxies() const;

  /**
   * Returns true for potential global receivers (e.g. spike_detector) and false
   * otherwise
   */
  virtual bool potential_global_receiver() const;

  /**
   * Sets has_proxies_ member variable (to switch to global spike detection
   * mode)
   */
  virtual void set_has_proxies( const bool );

  /**
   * Sets local_receiver_ member variable (to switch to global spike detection
   * mode)
   */
  virtual void set_local_receiver( const bool );

  /**
   * Returns true if the node only receives events from nodes/devices
   * on the same thread.
   */
  virtual bool local_receiver() const;

  /**
   * Returns true if the node exists only once per process, but does
   * not have proxies on remote threads. This is used to
   * discriminate between different types of nodes, when adding new
   * nodes to the network.
   *
   * TODO: Is this true for *any* model at all? Maybe MUSIC related?
   */
  virtual bool one_node_per_process() const;

  /**
   * Returns true if the node if it sends/receives -grid events This is
   * used to discriminate between different types of nodes, when adding
   * new nodes to the network.
   */

  virtual bool is_off_grid() const;


  /**
   * Returns true if the node is a proxy node. This is implemented because
   * the use of RTTI is rather expensive.
   */
  virtual bool is_proxy() const;

  /**
   * Return class name.
   * Returns name of node model (e.g. "iaf_psc_alpha") as string.
   * This name is identical to the name that is used to identify
   * the model in the interpreter's model dictionary.
   */
  std::string get_name() const;

  /**
   * Return global Network ID.
   * Returns the global network ID of the Node.
   * Each node has a unique network ID which can be used to access
   * the Node comparable to a pointer. By definition, the top-level
   * subnet has ID=0.
   */
  index get_gid() const;

  /**
   * Return local node ID.
   * Returns the ID of the node within the parent subject.
   * Local IDs start with 0.
   */
  index get_lid() const;

  /**
   * Return the index to the node in the node array of the parent subnet.
   * @note Since subnets no longer store non-local nodes, LIDs are no
   *       longer identical to these indices.
   */
  index get_subnet_index() const;

  /**
   * Return model ID of the node.
   * Returns the model ID of the model for this node.
   * Model IDs start with 0, Subnet always having ID 0.
   * @note The model ID is not stored in the model prototype instance.
   *       It is only set when actual nodes are created from a prototype.
   */
  int get_model_id() const;

  /**
   * Return pointer to parent subnet.
   * Each node is member of a subnet whose pointer can be accessed
   * through this function.
   * This pointer must be non NULL for all Nodes which are not the
   * top-level subnet. Only the top-level subnet returns NULL.
   */
  Subnet* get_parent() const;

  /**
   * Prints out one line of the tree view of the network.
   */
  virtual std::string
  print_network( int, int, std::string = "" )
  {
    return std::string();
  }

  /**
   * Returns true if node is frozen, i.e., shall not be updated.
   */
  bool is_frozen() const;

  /**
   * Returns true if the node uses the waveform relaxation method
   */
  bool node_uses_wfr() const;

  /**
   * Sets node_uses_wfr_ member variable
   * (to be able to set it to "true" for any class derived from Node)
   */
  void set_node_uses_wfr( const bool );

  /**
   * Returns true if the node is allocated in the local process.
   */
  bool is_local() const;

  /**
   * Set state variables to the default values for the model.
   * Dynamic variables are all observable state variables of a node
   * that change during Node::update().
   * After calling init_state(), the state variables
   * should have the same values that they had after the node was
   * created. In practice, they will be initialized to the values
   * of the prototype node (model).
   * @note If the parameters of the model have been changes since the node
   *       was created, the node will be initialized to the present values
   *       set in the model.
   * @note This function is the public interface to the private function
   *       Node::init_state_(const Node&) that must be implemented by
   *       derived classes.
   */
  void init_state();

  /**
   * Initialize buffers of a node.
   * This function initializes the Buffers of a Node, e.g., ring buffers
   * for incoming events, buffers for logging potentials.
   * This function is called before Simulate is called for the first time
   * on a node, but not upon resumption of a simulation.
   * This is a wrapper function, which calls the overloaded
   * Node::init_buffers_() worker only if the buffers of the node have not been
   * initialized yet.
   */
  void init_buffers();

  /**
   * Re-calculate dependent parameters of the node.
   * This function is called each time a simulation is begun/resumed.
   * It must re-calculate all internal Variables of the node required
   * for spike handling or updating the node.
   *
   */
  virtual void calibrate() = 0;

  /**
<<<<<<< HEAD
=======
   * Cleanup node after Run. Override this function if a node needs to
   * "wrap up" things after a call to Run, i.e., before
   * SimulationManager::run() returns. Typical use-cases are devices
   * that need to flush buffers.
   */
  virtual void
  post_run_cleanup()
  {
  }

  /**
   * Finalize node.
   * Override this function if a node needs to "wrap up" things after a
   * full simulation, i.e., a cycle of Prepare, Run, Cleanup. Typical
   * use-cases are devices that need to close files.
   */
  virtual void
  finalize()
  {
  }

  /**
>>>>>>> e2e58c01
   * Bring the node from state $t$ to $t+n*dt$.
   *
   * n->update(T, from, to) performs the update steps beginning
   * at T+from .. T+to-1, ie, emitting events with time stamps
   * T+from+1 .. T+to.
   *
   * @param Time   network time at beginning of time slice.
   * @param long initial step inside time slice
   * @param long post-final step inside time slice
   *
   */
  virtual void update( Time const&, const long, const long ) = 0;

  /**
   * Bring the node from state $t$ to $t+n*dt$, sends SecondaryEvents
   * (e.g. GapJunctionEvent) and resets state variables to values at $t$.
   *
   * n->wfr_update(T, from, to) performs the update steps beginning
   * at T+from .. T+to-1.
   *
   * Does not emit spikes, does not log state variables.
   *
   * throws UnexpectedEvent if not reimplemented in derived class
   *
   * @param Time   network time at beginning of time slice.
   * @param long initial step inside time slice
   * @param long post-final step inside time slice
   *
   */
  virtual bool wfr_update( Time const&, const long, const long );

  /**
   * @defgroup status_interface Configuration interface.
   * Functions and infrastructure, responsible for the configuration
   * of Nodes from the SLI Interpreter level.
   *
   * Each node can be configured from the SLI level through a named
   * parameter interface. In order to change parameters, the user
   * can specify name value pairs for each parameter. These pairs
   * are stored in a data structure which is called Dictionary.
   * Likewise, the user can query the configuration of any node by
   * requesting a dictionary with name value pairs.
   *
   * The configuration interface consists of four functions which
   * implement storage and retrieval of named parameter sets.
   */

  /**
   * Change properties of the node according to the
   * entries in the dictionary.
   * @param d Dictionary with named parameter settings.
   * @ingroup status_interface
   */
  virtual void set_status( const DictionaryDatum& ) = 0;

  /**
   * Export properties of the node by setting
   * entries in the status dictionary.
   * @param d Dictionary.
   * @ingroup status_interface
   */
  virtual void get_status( DictionaryDatum& ) const = 0;

public:
  /**
   * @defgroup event_interface Communication.
   * Functions and infrastructure, responsible for communication
   * between Nodes.
   *
   * Nodes communicate by sending an receiving events. The
   * communication interface consists of two parts:
   * -# Functions to handle incoming events.
   * -# Functions to check if a connection between nodes is possible.
   *
   * @see Event
   */

  /**
   * Send an event to the receiving_node passed as an argument.
   * This is required during the connection handshaking to test,
   * if the receiving_node can handle the event type and receptor_type sent
   * by the source node.
   *
   * If dummy_target is true, this indicates that receiving_node is derived from
   * ConnTestDummyNodeBase and used in the first call to send_test_event().
   * This can be ignored in most cases, but Nodes sending DS*Events to their
   * own event hooks and then *Events to their proper targets must send
   * DS*Events when called with the dummy target, and *Events when called with
   * the real target, see #478.
   */
  virtual port send_test_event( Node& receiving_node,
    rport receptor_type,
    synindex syn_id,
    bool dummy_target );

  /**
   * Check if the node can handle a particular event and receptor type.
   * This function is called upon connection setup by send_test_event().
   *
   * handles_test_event() function is used to verify that the receiver
   * can handle the event. It can also be used by the receiver to
   * return information to the sender in form of the returned port.
   * The default implementation throws an IllegalConnection
   * exception.  Any node class should define handles_test_event()
   * functions for all those event types it can handle.
   *
   * See Kunkel et al, Front Neuroinform 8:78 (2014), Sec 3.
   *
   * @note The semantics of all other handles_test_event() functions is
   * identical.
   * @ingroup event_interface
   * @throws IllegalConnection
   */
  virtual port handles_test_event( SpikeEvent&, rport receptor_type );
  virtual port handles_test_event( WeightRecorderEvent&, rport receptor_type );
  virtual port handles_test_event( RateEvent&, rport receptor_type );
  virtual port handles_test_event( DataLoggingRequest&, rport receptor_type );
  virtual port handles_test_event( CurrentEvent&, rport receptor_type );
  virtual port handles_test_event( ConductanceEvent&, rport receptor_type );
  virtual port handles_test_event( DoubleDataEvent&, rport receptor_type );
  virtual port handles_test_event( DSSpikeEvent&, rport receptor_type );
  virtual port handles_test_event( DSCurrentEvent&, rport receptor_type );
  virtual port handles_test_event( GapJunctionEvent&, rport receptor_type );
  virtual port handles_test_event( InstantaneousRateConnectionEvent&,
    rport receptor_type );
  virtual port handles_test_event( DiffusionConnectionEvent&,
    rport receptor_type );
  virtual port handles_test_event( DelayedRateConnectionEvent&,
    rport receptor_type );

  /**
   * Required to check, if source neuron may send a SecondaryEvent.
   * This base class implementation throws IllegalConnection
   * and needs to be overwritten in the derived class.
   * @ingroup event_interface
   * @throws IllegalConnection
   */
  virtual void sends_secondary_event( GapJunctionEvent& ge );

  /**
   * Required to check, if source neuron may send a SecondaryEvent.
   * This base class implementation throws IllegalConnection
   * and needs to be overwritten in the derived class.
   * @ingroup event_interface
   * @throws IllegalConnection
   */
  virtual void sends_secondary_event( InstantaneousRateConnectionEvent& re );

  /**
   * Required to check, if source neuron may send a SecondaryEvent.
   * This base class implementation throws IllegalConnection
   * and needs to be overwritten in the derived class.
   * @ingroup event_interface
   * @throws IllegalConnection
   */
  virtual void sends_secondary_event( DiffusionConnectionEvent& de );

  /**
   * Required to check, if source neuron may send a SecondaryEvent.
   * This base class implementation throws IllegalConnection
   * and needs to be overwritten in the derived class.
   * @ingroup event_interface
   * @throws IllegalConnection
   */
  virtual void sends_secondary_event( DelayedRateConnectionEvent& re );

  /**
   * Register a STDP connection
   *
   * @throws IllegalConnection
   *
   */
  virtual void register_stdp_connection( double );

  /**
   * Handle incoming spike events.
   * @param thrd Id of the calling thread.
   * @param e Event object.
   *
   * This handler has to be implemented if a Node should
   * accept spike events.
   * @see class SpikeEvent
   * @ingroup event_interface
   */
  virtual void handle( SpikeEvent& e );

  /**
   * Handle incoming weight recording events.
   * @param thrd Id of the calling thread.
   * @param e Event object.
   *
   * This handler has to be implemented if a Node should
   * accept weight recording events.
   * @see class WeightRecordingEvent
   * @ingroup event_interface
   */
  virtual void handle( WeightRecorderEvent& e );

  /**
   * Handler for rate events.
   * @see handle(SpikeEvent&)
   * @ingroup event_interface
   * @throws UnexpectedEvent
   */
  virtual void handle( RateEvent& e );

  /**
   * Handler for universal data logging request.
   * @see handle(SpikeEvent&)
   * @ingroup event_interface
   * @throws UnexpectedEvent
   */
  virtual void handle( DataLoggingRequest& e );

  /**
   * Handler for universal data logging request.
   * @see handle(SpikeEvent&)
   * @ingroup event_interface
   * @throws UnexpectedEvent
   * @note There is no connect_sender() for DataLoggingReply, since
   *       this event is only used as "back channel" for DataLoggingRequest.
   */
  virtual void handle( DataLoggingReply& e );

  /**
   * Handler for current events.
   * @see handle(thread, SpikeEvent&)
   * @ingroup event_interface
   * @throws UnexpectedEvent
   */
  virtual void handle( CurrentEvent& e );

  /**
   * Handler for conductance events.
   * @see handle(thread, SpikeEvent&)
   * @ingroup event_interface
   * @throws UnexpectedEvent
   */
  virtual void handle( ConductanceEvent& e );

  /**
   * Handler for DoubleData events.
   * @see handle(thread, SpikeEvent&)
   * @ingroup event_interface
   * @throws UnexpectedEvent
   */
  virtual void handle( DoubleDataEvent& e );

  /**
   * Handler for gap junction events.
   * @see handle(thread, GapJunctionEvent&)
   * @ingroup event_interface
   * @throws UnexpectedEvent
   */
  virtual void handle( GapJunctionEvent& e );

  /**
   * Handler for rate neuron events.
   * @see handle(thread, InstantaneousRateConnectionEvent&)
   * @ingroup event_interface
   * @throws UnexpectedEvent
   */
  virtual void handle( InstantaneousRateConnectionEvent& e );

  /**
   * Handler for rate neuron events.
   * @see handle(thread, InstantaneousRateConnectionEvent&)
   * @ingroup event_interface
   * @throws UnexpectedEvent
   */
  virtual void handle( DiffusionConnectionEvent& e );

  /**
   * Handler for delay rate neuron events.
   * @see handle(thread, DelayedRateConnectionEvent&)
   * @ingroup event_interface
   * @throws UnexpectedEvent
   */
  virtual void handle( DelayedRateConnectionEvent& e );

  /**
   * @defgroup SP_functions Structural Plasticity in NEST.
   * Functions related to accessibility and setup of variables required for
   * the implementation of a model of Structural Plasticity in NEST.
   *
   */

  /**
   * Return the Ca_minus value at time Ca_t which corresponds to the time of
   * the last update in Calcium concentration which is performed each time
   * a Node spikes.
   * Return 0.0 if not overridden
   * @ingroup SP_functions
   */
  virtual double
  get_Ca_minus() const
  {
    return 0.0;
  }

  /**
   * Get the number of synaptic element for the current Node at Ca_t which
   * corresponds to the time of the last spike.
   * Return 0.0 if not overridden
   * @ingroup SP_functions
   */
  virtual double get_synaptic_elements( Name ) const
  {
    return 0.0;
  }

  /**
   * Get the number of vacant synaptic element for the current Node
   * Return 0 if not overridden
   * @ingroup SP_functions
   */
  virtual int get_synaptic_elements_vacant( Name ) const
  {
    return 0;
  }

  /**
   * Get the number of connected synaptic element for the current Node
   * Return 0 if not overridden
   * @ingroup SP_functions
   */
  virtual int get_synaptic_elements_connected( Name ) const
  {
    return 0;
  }

  /**
   * Get the number of all synaptic elements for the current Node at time t
   * Return an empty map if not overridden
   * @ingroup SP_functions
   */
  virtual std::map< Name, double >
  get_synaptic_elements() const
  {
    return std::map< Name, double >();
  }

  /**
   * Triggers the update of all SynapticElements
   * stored in the synaptic_element_map_. It also updates the calcium
   * concentration.
   * @param t double time when the update is being performed
   * @ingroup SP_functions
   */
  virtual void update_synaptic_elements( double ){};

  /**
   * Is used to reduce the number of synaptic elements in the node through
   * time. This amount is defined by tau_vacant.
   * @ingroup SP_functions
   */
  virtual void decay_synaptic_elements_vacant(){};

  /**
   * Is used to update the number of connected
   * synaptic elements (SynapticElement::z_connected_) when a synapse
   * is formed or deleted.
   * @param type Name, name of the synaptic element to connect
   * @param n int number of new connections of the given type
   * @ingroup SP_functions
   */
  virtual void connect_synaptic_element( Name, int ){};

  /**
   * return the Kminus value at t (in ms).
   * @throws UnexpectedEvent
   */
  virtual double get_K_value( double t );

  /**
   * write the Kminus and triplet_Kminus values at t (in ms) to
   * the provided locations.
   * @throws UnexpectedEvent
   */
  virtual void get_K_values( double t, double& Kminus, double& triplet_Kminus );

  /**
  * return the spike history for (t1,t2].
  * @throws UnexpectedEvent
  */
  virtual void get_history( double t1,
    double t2,
    std::deque< histentry >::iterator* start,
    std::deque< histentry >::iterator* finish );

  /**
   * Modify Event object parameters during event delivery.
   * Some Nodes want to perform a function on an event for each
   * of their targets. An example is the poisson_generator which
   * needs to draw a random number for each target. The DSSpikeEvent,
   * DirectSendingSpikeEvent, calls sender->event_hook(thread, *this)
   * in its operator() function instead of calling target->handle().
   * The default implementation of Node::event_hook() just calls
   * target->handle(DSSpikeEvent&). Any reimplementation must also
   * execute this call. Otherwise the event will not be delivered.
   * If needed, target->handle(DSSpikeEvent) may be called more than
   * once.
   */
  virtual void event_hook( DSSpikeEvent& );

  virtual void event_hook( DSCurrentEvent& );

  /**
   * Store the number of the thread to which the node is assigned.
   * The assignment is done after node creation by the Network class.
   * @see: NodeManager::add_node().
   */
  void set_thread( thread );

  /**
   * Retrieve the number of the thread to which the node is assigned.
   */
  thread get_thread() const;

  /**
   * Store the number of the virtual process to which the node is assigned.
   * This is assigned to the node in NodeManager::add_node().
   */
  void set_vp( thread );

  /**
   * Retrieve the number of the virtual process to which the node is assigned.
   */
  thread get_vp() const;

  /** Set the model id.
   * This method is called by NodeManager::add_node() when a node is created.
   * @see get_model_id()
   */
  void set_model_id( int );

  /**
   * @returns true if node is a subnet.
   */
  virtual bool is_subnet() const;

  /**
   * @returns type of signal this node produces
   * used in check_connection to only connect neurons which send / receive
   * compatible information
   */
  virtual SignalType
  sends_signal() const
  {
    return SPIKE;
  }

  /**
   * @returns type of signal this node consumes
   * used in check_connection to only connect neurons which send / receive
   * compatible information
   */
  virtual SignalType
  receives_signal() const
  {
    return SPIKE;
  }


  /**
   *  Return a dictionary with the node's properties.
   *
   *  get_status_base() first gets a dictionary with the basic
   *  information of an element, using get_status_dict_(). It then
   *  calls the custom function get_status(DictionaryDatum) with
   *  the created status dictionary as argument.
   */
  DictionaryDatum get_status_base();

  /**
   * Set status dictionary of a node.
   *
   * Forwards to set_status() of the derived class.
   * @internal
   */
  void set_status_base( const DictionaryDatum& );

  /**
   * Returns true if node is model prototype.
   */
  bool is_model_prototype() const;

  /**
   * set thread local index

   */
  void set_thread_lid( const index );

  /**
   * get thread local index
   */
  index get_thread_lid() const;

  //! True if buffers have been initialized.
  bool
  buffers_initialized() const
  {
    return buffers_initialized_;
  }

  void
  set_buffers_initialized( bool initialized )
  {
    buffers_initialized_ = initialized;
  }

  /**
   * Return the number of thread siblings in SiblingContainer.
   *
   * This method is meaningful only for SiblingContainer, for which it
   * returns the number of siblings in the container.
   * For all other models (including Subnet), it returns 0, which is not
   * wrong. By defining the method in this way, we avoid many dynamic casts.
   */
  virtual size_t
  num_thread_siblings() const
  {
    return 0;
  }

  /**
   * Return the specified member of a SiblingContainer.
   *
   * This method is meaningful only for SiblingContainer, for which it
   * returns the pointer to the indexed node in the container.
   * For all other models (including Subnet), it returns a null pointer
   * and throws and assertion.By defining the method in this way, we avoid
   * many dynamic casts.
   */
  virtual Node* get_thread_sibling( index ) const
  {
    assert( false );
    return 0;
  }

private:
  void set_lid_( index );      //!< Set local id, relative to the parent subnet
  void set_parent_( Subnet* ); //!< Set pointer to parent subnet.
  void set_gid_( index );      //!< Set global node id
  void set_subnet_index_( index ); //!< Index into node array in subnet

  /** Return a new dictionary datum .
   *
   * This function is called by get_status_base() and returns a new
   * empty dictionary by default.  Some nodes may contain a
   * permanent status dictionary which is then returned by
   * get_status_dict_().
   */
  virtual DictionaryDatum get_status_dict_();

protected:
  /**
   * Private function to initialize the state of a node to model defaults.
   * This function, which must be overloaded by all derived classes, provides
   * the implementation for initializing the state of a node to the model
   * defaults; the state is the set of observable dynamic variables.
   * @param Reference to model prototype object.
   * @see Node::init_state()
   * @note To provide a reasonable behavior during the transition to the new
   *       scheme, init_state_() has a default implementation calling
   *       init_dynamic_state_().
   */
  virtual void init_state_( Node const& ) = 0;

  /**
   * Private function to initialize the buffers of a node.
   * This function, which must be overloaded by all derived classes, provides
   * the implementation for initializing the buffers of a node.
   * @see Node::init_buffers()
   */
  virtual void init_buffers_() = 0;

  Model& get_model_() const;

  //! Mark node as frozen.
  void
  set_frozen_( bool frozen )
  {
    frozen_ = frozen;
  }

  /**
   * Auxiliary function to downcast a Node to a concrete class derived from
   * Node.
   * @note This function is used to convert generic Node references to specific
   *       ones when intializing parameters or state from a prototype.
   */
  template < typename ConcreteNode >
  const ConcreteNode& downcast( const Node& );

private:
  index gid_;          //!< Global element id (within network).
  index lid_;          //!< Local element id (within parent).
  index subnet_index_; //!< Index of node in parent's node array

  /**
   * Local id of this node in the thread-local vector of nodes.
   */
  index thread_lid_;

  /**
   * Model ID.
   * It is only set for actual node instances, not for instances of class Node
   * representing model prototypes. Model prototypes always have model_id_==-1.
   * @see get_model_id(), set_model_id()
   */
  int model_id_;
  Subnet* parent_;           //!< Pointer to parent.
  thread thread_;            //!< thread node is assigned to
  thread vp_;                //!< virtual process node is assigned to
  bool frozen_;              //!< node shall not be updated if true
  bool buffers_initialized_; //!< Buffers have been initialized
  bool node_uses_wfr_;       //!< node uses waveform relaxation method
};

inline bool
Node::is_frozen() const
{
  return frozen_;
}

inline bool
Node::node_uses_wfr() const
{
  return node_uses_wfr_;
}

inline void
Node::set_node_uses_wfr( const bool uwfr )
{
  node_uses_wfr_ = uwfr;
}

inline bool
Node::has_proxies() const
{
  return true;
}

inline bool
Node::potential_global_receiver() const
{
  return false;
}

inline bool
Node::local_receiver() const
{
  return false;
}

inline bool
Node::one_node_per_process() const
{
  return false;
}

inline bool
Node::is_off_grid() const
{
  return false;
}

inline bool
Node::is_proxy() const
{
  return false;
}

inline index
Node::get_lid() const
{
  return lid_;
}

inline index
Node::get_gid() const
{
  return gid_;
}

inline index
Node::get_subnet_index() const
{
  return subnet_index_;
}

inline void
Node::set_gid_( index i )
{
  gid_ = i;
}

inline void
Node::set_lid_( index i )
{
  lid_ = i;
}

inline void
Node::set_subnet_index_( index i )
{
  subnet_index_ = i;
}

inline int
Node::get_model_id() const
{
  return model_id_;
}

inline void
Node::set_model_id( int i )
{
  model_id_ = i;
}

inline bool
Node::is_model_prototype() const
{
  return vp_ == invalid_thread_;
}

inline Subnet*
Node::get_parent() const
{
  return parent_;
}

inline void
Node::set_parent_( Subnet* c )
{
  parent_ = c;
}

inline void
Node::set_thread( thread t )
{
  thread_ = t;
}

inline thread
Node::get_thread() const
{
  return thread_;
}

inline void
Node::set_vp( thread vp )
{
  vp_ = vp;
}

inline thread
Node::get_vp() const
{
  return vp_;
}

template < typename ConcreteNode >
const ConcreteNode&
Node::downcast( const Node& n )
{
  ConcreteNode const* tp = dynamic_cast< ConcreteNode const* >( &n );
  assert( tp != 0 );
  return *tp;
}

inline void
Node::set_thread_lid( const index tlid )
{
  thread_lid_ = tlid;
}

inline index
Node::get_thread_lid() const
{
  return thread_lid_;
}

} // namespace

#endif<|MERGE_RESOLUTION|>--- conflicted
+++ resolved
@@ -299,8 +299,6 @@
   virtual void calibrate() = 0;
 
   /**
-<<<<<<< HEAD
-=======
    * Cleanup node after Run. Override this function if a node needs to
    * "wrap up" things after a call to Run, i.e., before
    * SimulationManager::run() returns. Typical use-cases are devices
@@ -323,7 +321,6 @@
   }
 
   /**
->>>>>>> e2e58c01
    * Bring the node from state $t$ to $t+n*dt$.
    *
    * n->update(T, from, to) performs the update steps beginning
