--- conflicted
+++ resolved
@@ -123,13 +123,9 @@
     updateValue< long >( d,
       names::structural_plasticity_update_interval,
       structural_plasticity_update_interval_ );
-<<<<<<< HEAD
+  }
   if ( not d->known( names::structural_plasticity_synapses ) )
-=======
-  }
-  if ( not d->known( names::structural_plasticity_synapses ) )
-  {
->>>>>>> 7d3c92fc
+  {
     return;
   } /*
     * Configure synapses model updated during the simulation.
@@ -147,15 +143,9 @@
   {
     def< bool >(
       conn_spec, names::multapses, getValue< bool >( d, names::multapses ) );
-<<<<<<< HEAD
-
+  }
   GIDCollectionPTR sources( new GIDCollectionPrimitive() );
   GIDCollectionPTR targets( new GIDCollectionPrimitive() );
-=======
-  }
-  GIDCollection sources = GIDCollection();
-  GIDCollection targets = GIDCollection();
->>>>>>> 7d3c92fc
 
   for ( std::vector< SPBuilder* >::const_iterator i = sp_conn_builders_.begin();
         i != sp_conn_builders_.end();
@@ -292,10 +282,7 @@
   {
     // we do not allow to connect a device to a global receiver at the moment
     if ( not source->has_proxies() )
-<<<<<<< HEAD
-=======
-    {
->>>>>>> 7d3c92fc
+    {
       return;
     }
     const thread n_threads = kernel().vp_manager.get_num_threads();
@@ -329,10 +316,7 @@
   syn_spec->clear_access_flags();
 
   if ( not conn_spec->known( names::rule ) )
-<<<<<<< HEAD
-=======
-  {
->>>>>>> 7d3c92fc
+  {
     throw BadProperty( "Disconnection spec must contain disconnection rule." );
   }
   const std::string rule_name = ( *conn_spec )[ names::rule ];
@@ -340,11 +324,8 @@
   if ( not kernel().connection_manager.get_connruledict()->known( rule_name ) )
   {
     throw BadProperty( "Unknown connectivty rule: " + rule_name );
-<<<<<<< HEAD
-=======
-  }
-
->>>>>>> 7d3c92fc
+  }
+
   if ( not sp_conn_builders_.empty() )
   { // Implement a getter for sp_conn_builders_
 
