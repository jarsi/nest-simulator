/*
 *  nest_names.h
 *
 *  This file is part of NEST.
 *
 *  Copyright (C) 2004 The NEST Initiative
 *
 *  NEST is free software: you can redistribute it and/or modify
 *  it under the terms of the GNU General Public License as published by
 *  the Free Software Foundation, either version 2 of the License, or
 *  (at your option) any later version.
 *
 *  NEST is distributed in the hope that it will be useful,
 *  but WITHOUT ANY WARRANTY; without even the implied warranty of
 *  MERCHANTABILITY or FITNESS FOR A PARTICULAR PURPOSE.  See the
 *  GNU General Public License for more details.
 *
 *  You should have received a copy of the GNU General Public License
 *  along with NEST.  If not, see <http://www.gnu.org/licenses/>.
 *
 */

#ifndef NEST_NAMES_H
#define NEST_NAMES_H

// Includes from sli:
#include "name.h"

namespace nest
{

/**
 * This namespace contains global Name objects. These can be used in
 * Node::get_status and Node::set_status to make data exchange more
 * efficient and consistent. Creating a Name from a std::string is in
 * O(log n), for n the number of Names already created. Using
 * predefined names makes data exchange much more efficient as it
 * uses integer comparisons instead of string comparisons internally.
 *
 * The Name declarations below and the definitions in nest_names.cpp
 * are sorted alphabetically with lower case letters preceding upper
 * case letters. The ordering of the names has to be the same in both
 * this file and the .cpp file.
 *
 * See testsuite/unittests/test_unused_names.py for a test that checks
 * if a) Name declarations and definitions are consistent
 *    b) all Name objects defined are also actually used.
 */
namespace names
{
<<<<<<< HEAD
extern const Name a; //!< Specific to Brette & Gerstner 2005 (aeif_cond-*)
extern const Name a_acausal; //!< Used by stdp_connection_facetshw_hom
extern const Name a_causal;  //!< Used by stdp_connection_facetshw_hom
extern const Name A_lower;
extern const Name A_mean;
extern const Name A_minus; //!< Used by stdp_dopa_connection
extern const Name A_plus;  //!< Used by stdp_dopa_connection
extern const Name A_std;
extern const Name a_thresh_th; //!< Used by stdp_connection_facetshw_hom
extern const Name a_thresh_tl; //!< Used by stdp_connection_facetshw_hom
extern const Name A_upper;
extern const Name acceptable_latency;     //!< Used in music_message_in_proxy
extern const Name accumulator;            //!< Recorder parameter
extern const Name Act_h;                  //!< Specific to Hodgkin Huxley models
extern const Name Act_m;                  //!< Specific to Hodgkin Huxley models
extern const Name activity;               //!< Used in pulsepacket_generator
extern const Name adaptive_spike_buffers; //!< Used in MPIManager
extern const Name adaptive_target_buffers; //!< Used in MPIManager
extern const Name address;                 //!< Node parameter
extern const Name ahp_bug;                 //!< Used in iaf_chxk_2008
extern const Name allow_offgrid_spikes;    //!< Used in spike_generator
extern const Name allow_offgrid_times;     //!< Used in step_current_generator
extern const Name alpha;                   //!< stdp_synapse parameter
extern const Name alpha_1; //!< Specific to Kobayashi, Tsubo, Shinomoto 2009
extern const Name alpha_2; //!< Specific to Kobayashi, Tsubo, Shinomoto 2009
extern const Name Aminus;  //!< Used by stdp_connection_facetshw_hom
extern const Name Aminus_triplet; //!< Used by stdp_connection_facetshw_hom
extern const Name AMPA;
extern const Name amplitude;        //!< Signal modulation amplitude
extern const Name amplitude_times;  //!< Used by sted_current_generator
extern const Name amplitude_values; //!< Used by sted_current_generator
extern const Name Aplus;            //!< Used by stdp_connection_facetshw_hom
extern const Name Aplus_triplet;    //!< Used by stdp_connection_facetshw_hom
extern const Name archiver_length;  //!< used for ArchivingNode
extern const Name available;        //!< model paramater
extern const Name autapses;         //!< Connectivity-related

extern const Name b;    //!< Specific to Brette & Gerstner 2005 (aeif_cond-*)
extern const Name beta; //!< Specific to amat2_*
extern const Name
  beta_Ca; //!< Increment in calcium concentration with each spike
extern const Name binary;                       //!< Recorder parameter
extern const Name buffer_size_spike_data;       //! Used in MPIManager
extern const Name buffer_size_target_data;      //! Used in MPIManager
extern const Name buffer_size_secondary_events; //! Used in MPIManager

extern const Name c;         //!< Specific to Izhikevich 2003
extern const Name c_1;       //!< Specific to stochastic neuron pp_psc_delta
extern const Name c_2;       //!< Specific to stochastic neuron pp_psc_delta
extern const Name c_3;       //!< Specific to stochastic neuron pp_psc_delta
extern const Name C_m;       //!< Membrane capacitance
extern const Name Ca;        //!< Calcium concentration
extern const Name calibrate; //!< Command to calibrate the neuron (sli_neuron)
extern const Name
  calibrate_node;           //!< Command to calibrate the neuron (sli_neuron)
extern const Name capacity; //!< model paramater
extern const Name clear;    //!< used for ArchivingNode
extern const Name close_after_simulate; //!< Recorder parameter
extern const Name close_on_reset;       //!< Recorder parameter
extern const Name
  coeff_ex; //!< tau_lcm=coeff_ex*tau_ex (precise timing neurons (Brette 2007))
extern const Name
  coeff_in; //!< tau_lcm=coeff_in*tau_in (precise timing neurons (Brette 2007))
extern const Name
  coeff_m; //!< tau_lcm=coeff_m*tau_m (precise timing neurons (Brette 2007))
extern const Name configbit_0;      //!< Used in stdp_connection_facetshw_hom
extern const Name configbit_1;      //!< Used in stdp_connection_facetshw_hom
extern const Name connection_count; //!< Parameters for MUSIC devices
extern const Name consistent_integration; //!< Specific to Izhikevich 2003
extern const Name continuous;             //!< Parameter for MSP dynamics
extern const Name count_covariance; //!< Specific to correlomatrix_detector
extern const Name count_histogram;  //!< Specific to correlation_detector
extern const Name covariance;       //!< Specific to correlomatrix_detector
extern const Name currents;         //!< Recorder parameter
extern const Name customdict;       //!< Used by Subnet

extern const Name d; //!< Specific to Izhikevich 2003
extern const Name D_lower;
extern const Name D_mean;
extern const Name D_std;
extern const Name D_upper;
extern const Name data;        //!< Used in music_message_in_proxy
extern const Name data_path;   //!< Data path, used by io_manager
extern const Name data_prefix; //!< Data prefix, used by io_manager
extern const Name
  dead_time; //!< Specific to ppd_sup_generator and gamma_sup_generator
extern const Name dead_time_random; //!< Random dead time or fixed dead time
                                    //!< (stochastic neuron pp_psc_delta)
extern const Name dead_time_shape;  //!< Shape parameter of the dead time
//!< distribution (stochastic neuron pp_psc_delta)
extern const Name delay;            //!< Connection parameters
extern const Name delays;           //!< Connection parameters
extern const Name deliver_interval; //!< Used by volume_transmitter
extern const Name delta_P;          //!< specific to Hill & Tononi 2005
extern const Name Delta_T; //!< Specific to Brette & Gerstner 2005 (aeif_cond-*)
extern const Name delta_tau; //!< Specific to correlation_and correlomatrix
                             //!< detector
extern const Name Delta_V;   //!< Specific to gif models
extern const Name delta_u;   //!< Specific to population point process model
                             //!< (pp_pop_psc_delta)
extern const Name dg;        //!< Derivative of the conductance
extern const Name dg_ex;     //!< Derivative of the excitatory conductance
extern const Name dg_in;     //!< Derivative of the inhibitory conductance
extern const Name dI_syn_ex; //!< Derivative of the excitatory synaptic current
extern const Name dI_syn_in; //!< Derivative of the inhibitory synaptic current
extern const Name dict_miss_is_error;  //!< Used by logging_manager
extern const Name diffusion_factor;    //!< Specific to diffusion connection
extern const Name distal_curr;         //!< Used by iaf_cond_alpha_mc
extern const Name distal_exc;          //!< Used by iaf_cond_alpha_mc
extern const Name distal_inh;          //!< Used by iaf_cond_alpha_mc
extern const Name distribution;        //!< Connectivity-related
extern const Name drift_factor;        //!< Specific to diffusion connection
extern const Name driver_readout_time; //!< Used by stdp_connection_facetshw_hom
extern const Name dt;                  //!< Miscellaneous parameters
extern const Name
  dU; //!< Unit increment of the utilization for a facilitating synapse [0...1]
      //!< (Tsodyks2_connection)

extern const Name E_ahp;        //!< Specific to iaf_chxk_2008 neuron
extern const Name E_ex;         //!< Excitatory reversal potential
extern const Name E_in;         //!< Inhibitory reversal potential
extern const Name E_K;          //!< Potassium reversal potential
extern const Name E_L;          //!< Resting potential
extern const Name E_Na;         //!< Sodium reversal potential
extern const Name E_rev;        //!< Reversal potential (array)
extern const Name E_rev_AMPA;   //!< specific to Hill & Tononi 2005
extern const Name E_rev_GABA_A; //!< specific to Hill & Tononi 2005
extern const Name E_rev_GABA_B; //!< specific to Hill & Tononi 2005
extern const Name E_rev_h;      //!< specific to Hill & Tononi 2005
extern const Name E_rev_KNa;    //!< specific to Hill & Tononi 2005
extern const Name E_rev_NaP;    //!< specific to Hill & Tononi 2005
extern const Name E_rev_NMDA;   //!< specific to Hill & Tononi 2005
extern const Name E_rev_T;      //!< specific to Hill & Tononi 2005
extern const Name E_rr;         //!< Other adaptation
extern const Name E_sfa;        //!< Other adaptation
extern const Name element_type; //!< Node type
extern const Name elementsize;  //!< Used in genericmodel
extern const Name epoch;
extern const Name eps;         //!< MSP growth curve parameter
extern const Name equilibrate; //!< specific to ht_neuron
extern const Name error;       //!< Indicates an error (sli_neuron)
extern const Name eta;         //!< MSP growth curve parameter
extern const Name events;      //!< Recorder parameter
extern const Name
  ex_spikes; //!< Number of arriving excitatory spikes (sli_neuron)

extern const Name F_lower;
extern const Name F_mean;
extern const Name F_std;
extern const Name F_upper;
extern const Name fbuffer_size;   //!< Recorder parameter
extern const Name file;           //!< Recorder parameter
extern const Name file_extension; //!< Recorder parameter
extern const Name filename;       //!< Recorder parameter
extern const Name
  filenames; //!< Recorder parameter---keep, will disappear with NESTIO
extern const Name flush_after_simulate; //!< Recorder parameter
extern const Name flush_records;        //!< Recorder parameter
extern const Name frequency;            //!< Signal modulation frequency
extern const Name frozen;               //!< Node parameter

extern const Name g;             //!< Conductance or gain scaling in rate models
extern const Name g_AMPA;        //!< specific to Hill & Tononi 2005
extern const Name g_ahp;         //!< Specific to iaf_chxk_2008 neuron
extern const Name g_ex;          //!< Excitatory conductance
extern const Name g_GABA_A;      //!< specific to Hill & Tononi 2005
extern const Name g_GABA_B;      //!< specific to Hill & Tononi 2005
extern const Name g_in;          //!< inhibitory conductance
extern const Name g_K;           //!< Potassium conductance
extern const Name g_KL;          //!< specific to Hill & Tononi 2005
extern const Name g_Kv1;         //!< Kv1 Potassium conductance
extern const Name g_Kv3;         //!< Kv3 Potassium conductance
extern const Name g_L;           //!< Leak conductance
extern const Name g_Na;          //!< Sodium conductance
extern const Name g_NaL;         //!< specific to Hill & Tononi 2005
extern const Name g_NMDA;        //!< specific to Hill & Tononi 2005
extern const Name g_peak_AMPA;   //!< specific to Hill & Tononi 2005
extern const Name g_peak_GABA_A; //!< specific to Hill & Tononi 2005
extern const Name g_peak_GABA_B; //!< specific to Hill & Tononi 2005
extern const Name g_peak_h;      //!< specific to Hill & Tononi 2005
extern const Name g_peak_KNa;    //!< specific to Hill & Tononi 2005
extern const Name g_peak_NaP;    //!< specific to Hill & Tononi 2005
extern const Name g_peak_NMDA;   //!< specific to Hill & Tononi 2005
extern const Name g_peak_T;      //!< specific to Hill & Tononi 2005
extern const Name g_pd;          //!< Used by iaf_cond_alpha_mc
extern const Name g_rr;          //!< Other adaptation
extern const Name g_sfa;         //!< Other adaptation
extern const Name g_sp;          //!< Used by iaf_cond_alpha_mc
extern const Name GABA_A;
extern const Name GABA_B;
extern const Name gamma;        //!< Specific to mirollo_strogatz_ps
extern const Name gamma_shape;  //!< Specific to ppd_sup_generator and
                                //!< gamma_sup_generator
extern const Name gaussian;     //!< Parameter for MSP growth curves
extern const Name global_id;    //!< Node parameter
extern const Name grng;         //!< Used in rng_manager
extern const Name grng_seed;    //!< Seed
extern const Name growth_curve; //!< Growth curve for MSP dynamics
extern const Name growth_factor_buffer_spike_data;  //<! Used in MPIManager
extern const Name growth_factor_buffer_target_data; //<! Used in MPIManager
extern const Name growth_rate;   //!< Parameter of the growth curve for MSP
                                 //!< dynamics
extern const Name gsl_error_tol; //!< GSL integrator tolerance

extern const Name h; //!< Summed input to a neuron (Ginzburg neuron)
extern const Name has_connections; //!< Specific to iaf_psc_exp_multisynapse and
                                   //!< iaf_psc_alpha_multisynapse
extern const Name has_delay;       //!< Used in connector_model_impl
extern const Name histogram;       //!< Specific to correlation_detector
extern const Name histogram_correction; //!< Specific to correlation_detector
extern const Name HMIN; //!< Smallest integration step for adaptive stepsize
                        //!< (Brette & Gerstner 2005)

extern const Name I;        //!< mirollo_strogatz_ps, StimulatingDevice
extern const Name I_adapt;  //!< Goal of current homeostasis
                            //!< (current homeostasis)
extern const Name I_ahp;    //!< Used in iaf_chxk_2008
extern const Name I_e;      //!< Input current
extern const Name I_ex;     //!< Excitatory synaptic input current
extern const Name I_h;      //!< specific to Hill & Tononi 2005
extern const Name I_in;     //!< Inhibitory synaptic input current
extern const Name I_KNa;    //!< specific to Hill & Tononi 2005
extern const Name I_L;      //!< Leak current
extern const Name I_NaP;    //!< specific to Hill & Tononi 2005
extern const Name I_stc;    //!< relevant for gif models
extern const Name I_std;    //!< Standard deviation of current distribution
                            //!< (current homeostasis)
extern const Name I_syn;    //!< used for iaflossless_count_exp
extern const Name I_syn_ex; //!< Total excitatory synaptic current
                            //!< (iaf_tum_2000)
extern const Name I_syn_in; //!< Total inhibitory synaptic current
                            //!< (iaf_tum_2000)
extern const Name I_T;      //!< specific to Hill & Tononi 2005
extern const Name I_total;  //!< Total current (current homeostasis)
extern const Name
  in_spikes; //!< Number of arriving inhibitory spikes (sli_neuron)
extern const Name Inact_n; //!< Specific to Hodgkin Huxley models
extern const Name
  Inact_p; //!< Specific to Hodgkin Huxley models with gap junctions
extern const Name indegree;                //!< In FixedInDegreeBuilder
extern const Name index_map;               //!< Parameters for MUSIC devices
extern const Name individual_spike_trains; //!< Generator parameters
extern const Name inh_conductance;         //!< Recorder parameter
extern const Name init_flag; //!< Used by stdp_connection_facetshw_hom
extern const Name initial_connector_capacity; //!< Initial Connector capacity
extern const Name instant_unblock_NMDA;       //!< specific to Hill-Tononi
extern const Name instantiations;             //!< model paramater
extern const Name
  Interpol_Order;           //!< Interpolation order (precise timing neurons)
extern const Name interval; //!< Recorder parameter
extern const Name is_refractory; //!< Neuron is in refractory period (debugging)

extern const Name keep_source_table; //!< Used by ConnectionManager
extern const Name Kplus;             //!< Used by stdp_connection_facetshw_hom
extern const Name Kplus_triplet;     //!< Used by stdp_connection_facetshw_hom

extern const Name label;    //!< Miscellaneous parameters
extern const Name lambda;   //!< stdp_synapse parameter
extern const Name lambda_0; //!< Specific to gif models
extern const Name
  large_connector_growth_factor;         //! Growth factor for large connectors
extern const Name large_connector_limit; //! Cutoff for large connectors
extern const Name len_kernel; //!< Specific to population point process model
                              //!< (pp_pop_psc_delta)
extern const Name linear;     //!< Parameter for MSP growth curves
extern const Name linear_summation;    //!< Specific to rate models
extern const Name local;               //!< Node parameter
extern const Name local_id;            //!< Node
extern const Name local_num_threads;   //!< Local number of threads
extern const Name local_spike_counter; //!< Used by event_delivery_manager
extern const Name lookuptable_0;       //!< Used in stdp_connection_facetshw_hom
extern const Name lookuptable_1;       //!< Used in stdp_connection_facetshw_hom
extern const Name lookuptable_2;       //!< Used in stdp_connection_facetshw_hom

extern const Name make_symmetric;              //!< Connectivity-related
extern const Name max_buffer_size_spike_data;  //!< Used in MPIManager
extern const Name max_buffer_size_target_data; //!< Used in MPIManager
extern const Name max_delay;                   //!< In ConnBuilder
extern const Name MAXERR; //!< Largest permissible error for adaptive stepsize
                          //!< (Brette & Gerstner 2005)
extern const Name mean;   //!< Miscellaneous parameters
extern const Name memory; //!< Recorder parameter
extern const Name message_times; //!< Used in music_message_in_proxy
extern const Name messages;      //!< Used in music_message_in_proxy
extern const Name min_delay;     //!< In ConnBuilder
extern const Name model;         //!< Node parameter
extern const Name mother_rng;    //!< Specific to mip_generator
extern const Name mother_seed;   //!< Specific to mip_generator
extern const Name ms_per_tic;    //!< Simulation-related
extern const Name mu;        //!< Used by stdp_dopa_connection and rate models
                             //(Gaussian gain function (tuning peak))
extern const Name mu_minus;  //!< stdp_synapse parameter
extern const Name mu_plus;   //!< stdp_synapse parameter
extern const Name multapses; //!< Connectivity-related
extern const Name mult_coupling; //!< Specific to rate models
extern const Name music_channel; //!< Parameters for MUSIC devices

extern const Name n;          //!< Number of synaptic release sites (int >=0)
                              //!< (Tsodyks2_connection)
extern const Name N;          //!< Specific to population point process model
                              //!< (pp_pop_psc_delta)
extern const Name N_channels; //!< Specific to correlomatrix_detector
extern const Name n_events;   //!< Recorder parameter
extern const Name n_messages; //!< Used in music_message_in_proxy
extern const Name
  n_proc; //!< Number of component processes of ppd_sup_/gamma_sup_generator
extern const Name n_receptors; //!< number of receptor ports
=======

extern const Name a;
extern const Name a_acausal;
extern const Name a_causal;
extern const Name A_minus;
extern const Name A_plus;
extern const Name a_thresh_th;
extern const Name a_thresh_tl;
extern const Name acceptable_latency;
extern const Name accumulator;
extern const Name Act_h;
extern const Name Act_m;
extern const Name activity;
extern const Name ahp_bug;
extern const Name allow_offgrid_spikes;
extern const Name allow_offgrid_times;
extern const Name alpha;
extern const Name alpha_1;
extern const Name alpha_2;
extern const Name Aminus;
extern const Name Aminus_triplet;
extern const Name AMPA;
extern const Name amplitude;
extern const Name amplitude_times;
extern const Name amplitude_values;
extern const Name Aplus;
extern const Name Aplus_triplet;
extern const Name archiver_length;
extern const Name autapses;
extern const Name available;

extern const Name b;
extern const Name beta;
extern const Name beta_Ca;
extern const Name binary;

extern const Name c;
extern const Name c_1;
extern const Name c_2;
extern const Name c_3;
extern const Name C_m;
extern const Name Ca;
extern const Name calibrate;
extern const Name calibrate_node;
extern const Name capacity;
extern const Name clear;
extern const Name close_after_simulate;
extern const Name close_on_reset;
extern const Name configbit_0;
extern const Name configbit_1;
extern const Name connection_count;
extern const Name consistent_integration;
extern const Name continuous;
extern const Name count_covariance;
extern const Name count_histogram;
extern const Name covariance;
extern const Name currents;
extern const Name customdict;

extern const Name d;
extern const Name data;
extern const Name data_path;
extern const Name data_prefix;
extern const Name dead_time;
extern const Name dead_time_random;
extern const Name dead_time_shape;
extern const Name delay;
extern const Name delays;
extern const Name deliver_interval;
extern const Name delta_P;
extern const Name Delta_T;
extern const Name delta_tau;
extern const Name delta_u;
extern const Name Delta_V;
extern const Name dg;
extern const Name dg_ex;
extern const Name dg_in;
extern const Name dI_syn_ex;
extern const Name dI_syn_in;
extern const Name dict_miss_is_error;
extern const Name diffusion_factor;
extern const Name distal_curr;
extern const Name distal_exc;
extern const Name distal_inh;
extern const Name distribution;
extern const Name drift_factor;
extern const Name driver_readout_time;
extern const Name dt;
extern const Name dU;

extern const Name E_ahp;
extern const Name E_ex;
extern const Name E_in;
extern const Name E_K;
extern const Name E_L;
extern const Name E_Na;
extern const Name E_rev;
extern const Name E_rev_AMPA;
extern const Name E_rev_GABA_A;
extern const Name E_rev_GABA_B;
extern const Name E_rev_h;
extern const Name E_rev_KNa;
extern const Name E_rev_NaP;
extern const Name E_rev_NMDA;
extern const Name E_rev_T;
extern const Name E_rr;
extern const Name E_sfa;
extern const Name element_type;
extern const Name elementsize;
extern const Name eps;
extern const Name equilibrate;
extern const Name error;
extern const Name eta;
extern const Name events;
extern const Name ex_spikes;

extern const Name fbuffer_size;
extern const Name file;
extern const Name file_extension;
extern const Name filenames;
extern const Name flush_after_simulate;
extern const Name flush_records;
extern const Name frequency;
extern const Name frozen;

extern const Name g;
extern const Name g_ahp;
extern const Name g_AMPA;
extern const Name g_ex;
extern const Name g_GABA_A;
extern const Name g_GABA_B;
extern const Name g_in;
extern const Name g_K;
extern const Name g_KL;
extern const Name g_Kv1;
extern const Name g_Kv3;
extern const Name g_L;
extern const Name g_Na;
extern const Name g_NaL;
extern const Name g_NMDA;
extern const Name g_pd;
extern const Name g_peak_AMPA;
extern const Name g_peak_GABA_A;
extern const Name g_peak_GABA_B;
extern const Name g_peak_h;
extern const Name g_peak_KNa;
extern const Name g_peak_NaP;
extern const Name g_peak_NMDA;
extern const Name g_peak_T;
extern const Name g_rr;
extern const Name g_sfa;
extern const Name g_sp;
extern const Name GABA_A;
extern const Name GABA_B;
extern const Name gamma_shape;
extern const Name gaussian;
extern const Name global_id;
extern const Name grng;
extern const Name grng_seed;
extern const Name growth_curve;
extern const Name growth_rate;
extern const Name gsl_error_tol;

extern const Name h;
extern const Name has_connections;
extern const Name has_delay;
extern const Name histogram;
extern const Name histogram_correction;
extern const Name HMIN;

extern const Name I;
extern const Name I_ahp;
extern const Name I_e;
extern const Name I_h;
extern const Name I_KNa;
extern const Name I_NaP;
extern const Name I_stc;
extern const Name I_syn;
extern const Name I_syn_ex;
extern const Name I_syn_in;
extern const Name I_T;
extern const Name in_spikes;
extern const Name Inact_n;
extern const Name Inact_p;
extern const Name indegree;
extern const Name index_map;
extern const Name individual_spike_trains;
extern const Name init_flag;
extern const Name initial_connector_capacity;
extern const Name instant_unblock_NMDA;
extern const Name instantiations;
extern const Name Interpol_Order;
extern const Name interval;
extern const Name is_refractory;

extern const Name Kplus;
extern const Name Kplus_triplet;

extern const Name label;
extern const Name lambda;
extern const Name lambda_0;
extern const Name large_connector_growth_factor;
extern const Name large_connector_limit;
extern const Name len_kernel;
extern const Name linear;
extern const Name linear_summation;
extern const Name local;
extern const Name local_id;
extern const Name local_num_threads;
extern const Name local_spike_counter;
extern const Name lookuptable_0;
extern const Name lookuptable_1;
extern const Name lookuptable_2;

extern const Name make_symmetric;
extern const Name max_delay;
extern const Name MAXERR;
extern const Name mean;
extern const Name memory;
extern const Name message_times;
extern const Name messages;
extern const Name min_delay;
extern const Name model;
extern const Name mother_rng;
extern const Name mother_seed;
extern const Name ms_per_tic;
extern const Name mu;
extern const Name mu_minus;
extern const Name mu_plus;
extern const Name mult_coupling;
extern const Name multapses;
extern const Name music_channel;

extern const Name n;
extern const Name N;
extern const Name N_channels;
extern const Name n_events;
extern const Name n_messages;
extern const Name n_proc;
extern const Name n_receptors;
>>>>>>> 68919000
extern const Name n_synapses;
extern const Name network_size;
extern const Name neuron;
extern const Name next_readout_time;
extern const Name NMDA;
<<<<<<< HEAD
extern const Name node_uses_wfr;      //!< Node parameter
extern const Name noise;              //!< Specific to iaf_chs_2008 neuron
                                      //!< and rate models
extern const Name noisy_rate;         //!< Specific to rate models
extern const Name no_synapses;        //!< Used by stdp_connection_facetshw_hom
extern const Name num_connections;    //!< In ConnBuilder
extern const Name num_processes;      //!< Number of processes
extern const Name number_of_children; //!< Used by Subnet

extern const Name off_grid_spiking; //!< Used by event_delivery_manager
extern const Name offset;           //!< Miscellaneous parameters
extern const Name offsets;          //!< Recorder parameter
extern const Name omega;     //!< Specific to Kobayashi, Tsubo, Shinomoto 2009
extern const Name order;     //!< Specific to sinusoidally modulated generators
extern const Name origin;    //!< Device parameters
extern const Name other;     //!< Node type
extern const Name outdegree; //!< In FixedOutDegreeBuilder
extern const Name overwrite_files; //!< Used in io_manager

extern const Name P; //!< specific to Hill & Tononi 2005
extern const Name p; //!< current release probability  (Tsodyks2_connection)
extern const Name p_copy;                //!< Specific to mip_generator
extern const Name p_transmit;            //!< Specific to bernoulli_synapse
extern const Name parent;                //!< Node parameter
extern const Name phase;                 //!< Signal phase in degrees
extern const Name phi;                   //!< Specific to mirollo_strogatz_ps
extern const Name phi_th;                //!< Specific to mirollo_strogatz_ps
extern const Name port;                  //!< Connection parameters
extern const Name ports;                 //!< Recorder parameter
extern const Name port_name;             //!< Parameters for MUSIC devices
extern const Name port_width;            //!< Parameters for MUSIC devices
extern const Name post_synaptic_element; //!< Post synaptic elements
extern const Name potentials;            //!< Recorder parameter
extern const Name pre_synaptic_element;  //!< Pre synaptic elements
extern const Name precise_times;         //!< Recorder parameter
extern const Name precision;             //!< Recorder parameter
extern const Name print_time;            //!< Simulation-related
extern const Name proximal_curr;         //!< Used by iaf_cond_alpha_mc
extern const Name proximal_exc;          //!< Used by iaf_cond_alpha_mc
extern const Name proximal_inh;          //!< Used by iaf_cond_alpha_mc
extern const Name PSC_adapt_step;     //!< PSC increment (current homeostasis)
extern const Name PSC_Unit_amplitude; //!< Scaling of PSC (current homeostasis)
extern const Name psi;         //!< Width parameter for sigmoid growth curve
extern const Name published;   //!< Parameters for MUSIC devices
extern const Name pulse_times; //!< used in pulsepacket:generator

extern const Name q_rr;  //!< Other adaptation
extern const Name q_sfa; //!< Other adaptation
extern const Name q_stc; //!< Specific to gif models

extern const Name rate; //!< Specific to ppd_sup_generator,
                        //!< gamma_sup_generator and rate models
extern const Name readout_cycle_duration; //!< Used by
                                          //!< stdp_connection_facetshw_hom
extern const Name receive_buffer_size;    //!< mpi-related
extern const Name receptor_type;          //!< Connection parameter
extern const Name receptor_types;         //!< Publishing available types
extern const Name receptors;              //!< Used in mpi_manager
extern const Name record_from;            //!< Recorder parameter
extern const Name record_to;              //!< Recorder parameter
extern const Name
  recordables; //!< List of recordable state data (Device parameters)
extern const Name recorder;       //!< Node type
extern const Name rectify_output; //!< Specific to rate models
extern const Name
  refractory_input; //!< Spikes arriving during refractory period are counted
                    //!< (precise timing neurons)
extern const Name registered; //!< Parameters for MUSIC devices
extern const Name
  relative_amplitude; //!< Signal modulation amplitude relative to mean
extern const Name reset_pattern;      //!< Used in stdp_connection_facetshw_hom
extern const Name resolution;         //!< Time resolution
extern const Name requires_symmetric; //!< Used in connector_model_impl
extern const Name rho_0;     //!< Specific to population point process model
                             //!< (pp_pop_psc_delta)
extern const Name rms;       //!< Root mean square
extern const Name rng_seeds; //!< Used in rng_manager
extern const Name root_finding_epsilon; //!< Accuracy of the root of the
//!< polynomial (precise timing neurons (Brette 2007))
extern const Name rport;  //!< Connection parameters
extern const Name rports; //!< Recorder parameter
extern const Name rule;   //!< Connectivity-related

extern const Name S; //!< Binary state (output) of neuron (Ginzburg neuron)
extern const Name S_act_NMDA;       //!< specific to Hill & Tononi 2005
extern const Name scientific;       //!< Recorder parameter
extern const Name screen;           //!< Recorder parameter
extern const Name sdev;             //!< Used in pulsepacket_generator
extern const Name send_buffer_size; //!< mpi-related
extern const Name senders;          //!< Recorder parameter
extern const Name shift_now_spikes; //!< Used by spike_generator
extern const Name
  sigma; //!< Specific to rate models (Gaussian gain function (tuning spread))
extern const Name sigmoid;                    //!< Sigmoid MSP growth curve
extern const Name size_of;                    //!< Connection parameters
extern const Name soma_curr;                  //!< Used by iaf_cond_alpha_mc
extern const Name soma_exc;                   //!< Used by iaf_cond_alpha_mc
extern const Name soma_inh;                   //!< Used by iaf_cond_alpha_mc
extern const Name sort_connections_by_source; //<! Used by ConnectionManager
extern const Name source;                     //!< Connection parameters
extern const Name spike; //!< true if the neuron spikes and false if not.
                         //!< (sli_neuron)
extern const Name spike_multiplicities;           //!x Used by spike_generator
extern const Name spike_times;                    //!< Recorder parameter
extern const Name spike_weights;                  //!< Used by spike_generator
extern const Name start;                          //!< Device parameters
extern const Name state;                          //!< Node parameter
extern const Name std;                            //!< Miscellaneous parameters
extern const Name std_mod;                        //!< Miscellaneous parameters
extern const Name stimulator;                     //!< Node type
extern const Name stop;                           //!< Device parameters
extern const Name structural_plasticity_synapses; //!< Synapses defined for
// structural plasticity
extern const Name structural_plasticity_update_interval; //!< Update interval
// for structural
// plasticity
extern const Name structure; //!< Node type
extern const Name success;
extern const Name supports_precise_spikes; //!< true if model supports precise
                                           //!< spikes
extern const Name synapse;                 //!< Node type
extern const Name synapse_id;          //!< Used by stdp_connection_facetshw_hom
extern const Name synapse_label;       //!< Label id of synapses with labels
extern const Name synapse_model;       //!< Connection parameters
extern const Name synapse_modelid;     //!< Connection parameters
extern const Name synapses_per_driver; //!< Used by stdp_connection_facetshw_hom
extern const Name synaptic_elements;   //!< Synaptic elements used in structural
                                       //!< plasticity
extern const Name synaptic_elements_param; //!< Used to update parameters
                                           //!< of synaptic elements

extern const Name t_lag;     //!< Lag within a time slice
extern const Name T_min;     //!< Minimum time
extern const Name T_max;     //!< Maximum time
extern const Name t_origin;  //!< Origin of a time-slice
extern const Name t_ref;     //!< Refractory period
extern const Name t_ref_abs; //!< Absolute refractory period, iaf_tum_2000
extern const Name
  t_ref_remaining;           //!< Time remaining till end of refractory state
extern const Name t_ref_tot; //!< Total refractory period, iaf_tum_2000
extern const Name t_spike;   //!< Time of last spike
extern const Name target;    //!< Connection parameters
extern const Name target_thread; //!< Connection parameters
extern const Name targets;       //!< Connection parameters
extern const Name tau;           //!< Used by stdp_connection_facetshw_hom
                                 //!< and rate models
extern const Name tau_1;     //!< Specific to Kobayashi, Tsubo, Shinomoto 2009
extern const Name tau_2;     //!< Specific to Kobayashi, Tsubo, Shinomoto 2009
extern const Name tau_ahp;   //!< Specific to iaf_chxk_2008 neuron
extern const Name tau_Ca;    //!< Rate of loss of calcium concentration
extern const Name tau_c;     //!< Used by stdp_dopa_connection
extern const Name tau_D_KNa; //!< specific to Hill & Tononi 2005
extern const Name tau_decay; //!< Synapse decay constant (beta fct decay)
extern const Name tau_decay_AMPA;   //!< specific to Hill & Tononi 2005
extern const Name tau_decay_GABA_A; //!< specific to Hill & Tononi 2005
extern const Name tau_decay_GABA_B; //!< specific to Hill & Tononi 2005
extern const Name tau_decay_NMDA;   //!< specific to Hill & Tononi 2005
extern const Name tau_epsp;         //!< Specific to iaf_chs_2008 neuron
extern const Name tau_eta; //!< Specific to population point process model
                           //!< (pp_pop_psc_delta)
extern const Name
  tau_fac; //!< facilitation time constant (ms) (Tsodyks2_connection)
extern const Name
  tau_lcm;               //!< Least common multiple of tau_m, tau_ex and tau_in
                         //!< (precise timing neurons (Brette 2007))
extern const Name tau_m; //!< Membrane time constant
extern const Name
  tau_max; //!< Specific to correlation_and correlomatrix detector
extern const Name tau_Mg_fast_NMDA;  //!< specific to Hill & Tononi 2005
extern const Name tau_Mg_slow_NMDA;  //!< specific to Hill & Tononi 2005
extern const Name tau_minus;         //!< used for ArchivingNode
extern const Name tau_minus_stdp;    //!< Used by stdp_connection_facetshw_hom
extern const Name tau_minus_triplet; //!< used for ArchivingNode
extern const Name tau_n;             //!< Used by stdp_dopa_connection
extern const Name tau_P;             //!< specific to Hill & Tononi 2005
extern const Name tau_plus;          //!< stdp_synapse parameter
extern const Name tau_plus_triplet;  //!< Used by stdp_connection_facetshw_hom
extern const Name tau_psc;           //!< Used by stdp_connection_facetshw_hom
extern const Name
  tau_rec; //!< time constant for recovery (ms) (Tsodyks2_connection)
extern const Name tau_reset;       //!< Specific to iaf_chs_2008 neuron
extern const Name tau_rise;        //!< Synapse rise constant (beta fct rise)
extern const Name tau_rise_AMPA;   //!< specific to Hill & Tononi 2005
extern const Name tau_rise_GABA_A; //!< specific to Hill & Tononi 2005
extern const Name tau_rise_GABA_B; //!< specific to Hill & Tononi 2005
extern const Name tau_rise_NMDA;   //!< specific to Hill & Tononi 2005
extern const Name tau_rr;          //!< Other adaptation
extern const Name tau_sfa;         //!< Other adaptation
extern const Name tau_spike;       //!< Specific to Hill-Tononi (2005)
extern const Name tau_stc;         //!< Specific to gif models
extern const Name tau_syn;         //!< Synapse time constant
extern const Name tau_syn_ex;      //!< Excitatory synaptic time constant
extern const Name tau_syn_in;      //!< Inhibitory synaptic time constant
extern const Name tau_theta;       //!< Specific to Hill-Tononi (2005)
extern const Name tau_v;           //!< Specific to amat2_*
extern const Name tau_vacant;      //!< Parameter for MSP dynamics
extern const Name tau_w; //!< Specific to Brette & Gerstner 2005 (aeif_cond-*)
extern const Name theta; //!< Did not compile without (theta neuron problem)
extern const Name theta_eq; //!< specific to Hill & Tononi 2005
extern const Name theta_ex; //!< specific to rate neurons (offset excitatory
// multiplicative coupling)
extern const Name theta_in; //!< specific to rate neurons (offset inhibitory
// multiplicative coupling)
extern const Name thread;                  //!< Node parameter
extern const Name thread_local_id;         //!< Thead-local ID of node,
                                           //!< see Kunkel et al 2014, Sec 3.3.2
extern const Name tics_per_ms;             //!< Simulation-related
extern const Name tics_per_step;           //!< Simulation-related
extern const Name time_in_steps;           //!< Recorder parameter
extern const Name time;                    //!< Simulation-related
extern const Name time_collocate;          //!< Used by event_delivery_manager
extern const Name time_communicate;        //!< Used by event_delivery_manager
extern const Name times;                   //!< Recorder parameter
extern const Name to_accumulator;          //!< Recorder parameter
extern const Name to_do;                   //!< Simulation-related
extern const Name to_file;                 //!< Recorder parameter
extern const Name to_memory;               //!< Recorder parameter
extern const Name to_screen;               //!< Recorder parameter
extern const Name total_num_virtual_procs; //!< Total number virtual processes
extern const Name Tstart;                  //!< Specific to correlation and
                                           //!< correlomatrix detector
extern const Name Tstop; //!< Specific to correlation and correlomatrix detector
extern const Name type_id; //!< model paramater

extern const Name u; //!< probability of release [0...1] (Tsodyks2_connection)
extern const Name U; //!< Used by stdp_connection_facetshw_hom
extern const Name U_lower;
extern const Name U_m; //!< Specific to Izhikevich 2003
extern const Name U_mean;
extern const Name U_std;
extern const Name U_upper;
extern const Name update;      //!< Command to execute the neuron (sli_neuron)
extern const Name update_node; //!< Command to execute the neuron (sli_neuron)
extern const Name use_wfr;     //!< Simulation-related
extern const Name use_gid_in_filename; //!< use gid in the filename

extern const Name V_act_NMDA; //!< specific to Hill & Tononi 2005
extern const Name V_epsp;     //!< Specific to iaf_chs_2008 neuron
extern const Name V_m;        //!< Membrane potential
extern const Name V_min;   //!< Absolute lower value for the membrane potential
extern const Name V_noise; //!< Specific to iaf_chs_2008 neuron
extern const Name
  V_peak; //!< Spike detection threshold (Brette & Gerstner 2005)
extern const Name V_reset;  //!< Reset potential
extern const Name V_T;      //!< Voltage offset
extern const Name V_T_star; //!< Specific to gif models
extern const Name V_th;     //!< Threshold
extern const Name
  V_th_alpha_1; //!< Specific to Kobayashi, Tsubo, Shinomoto 2009
extern const Name
  V_th_alpha_2;           //!< Specific to Kobayashi, Tsubo, Shinomoto 2009
extern const Name V_th_v; //!< Specific to amat2_*
extern const Name
  val_eta; //!< Specific to population point process model (pp_pop_psc_delta)
extern const Name voltage_clamp; //!< Enforce voltage clamp
extern const Name vt;            //!< Used by stdp_dopa_connection
extern const Name vp;            //!< Node parameter

extern const Name w;      //!< Specific to Brette & Gerstner 2005 (aeif_cond-*)
extern const Name weight; //!< Connection parameters
extern const Name weight_per_lut_entry; //!< Used by
                                        //!< stdp_connection_facetshw_hom
extern const Name weight_std; //!< Standard deviation/mean of noisy synapse.
extern const Name weighted_spikes_ex; //!< Weighted incoming excitatory spikes
extern const Name weighted_spikes_in; //!< Weighted incoming inhibitory spikes
extern const Name weights;            //!< Connection parameters --- topology
extern const Name weight_recorder;    //!< Device name
extern const Name wfr_comm_interval;  //!< Simulation-related
extern const Name wfr_interpolation_order; //!< Simulation-related
extern const Name wfr_max_iterations;      //!< Simulation-related
extern const Name wfr_tol;                 //!< Simulation-related
extern const Name with_noise;              //!< Simulation-related
extern const Name with_reset; //!< Shall the pp_neuron reset after each spike?
                              //!< (stochastic neuron pp_psc_delta)
extern const Name withgid;    //!< Recorder parameter
extern const Name withpath;   //!< Recorder parameter
extern const Name withport;   //!< Recorder parameter
extern const Name withrport;  //!< Recorder parameter
extern const Name withtargetgid; //!< Recorder parameter
extern const Name withtime;      //!< Recorder parameter
extern const Name withweight;    //!< Recorder parameter
extern const Name Wmax;          //!< stdp_synapse parameter
extern const Name Wmin;          //!< Used by stdp_dopa_connection

extern const Name x; //!< current scaling factor of the synaptic weight [0...1]
                     //!< (Tsodyks2_connection)

extern const Name y;   //!< Used by stdp_connection_facetshw_hom
extern const Name y_0; //!< Used by ac_generator
extern const Name y_1; //!< Used by ac_generator
extern const Name y1;  //!< Used in iaf_psc_alpha_canon
extern const Name y2;  //!< Used in iaf_psc_alpha_canon

extern const Name z; //!< Number of available synaptic elements per node
extern const Name
  z_connected; //!< Number of connected synaptic elements per node
}
}

#endif
=======
extern const Name no_synapses;
extern const Name node_uses_wfr;
extern const Name noise;
extern const Name noisy_rate;
extern const Name num_connections;
extern const Name num_processes;
extern const Name number_of_children;

extern const Name off_grid_spiking;
extern const Name offset;
extern const Name offsets;
extern const Name omega;
extern const Name order;
extern const Name origin;
extern const Name other;
extern const Name outdegree;
extern const Name overwrite_files;

extern const Name p;
extern const Name P;
extern const Name p_copy;
extern const Name p_transmit;
extern const Name parent;
extern const Name phase;
extern const Name port;
extern const Name port_name;
extern const Name port_width;
extern const Name ports;
extern const Name post_synaptic_element;
extern const Name pre_synaptic_element;
extern const Name precise_times;
extern const Name precision;
extern const Name print_time;
extern const Name proximal_curr;
extern const Name proximal_exc;
extern const Name proximal_inh;
extern const Name psi;
extern const Name published;
extern const Name pulse_times;

extern const Name q_rr;
extern const Name q_sfa;
extern const Name q_stc;

extern const Name rate;
extern const Name rate_times;
extern const Name rate_values;
extern const Name readout_cycle_duration;
extern const Name receive_buffer_size;
extern const Name receptor_type;
extern const Name receptor_types;
extern const Name receptors;
extern const Name record_from;
extern const Name record_to;
extern const Name recordables;
extern const Name recorder;
extern const Name rectify_output;
extern const Name refractory_input;
extern const Name registered;
extern const Name relative_amplitude;
extern const Name requires_symmetric;
extern const Name reset_pattern;
extern const Name resolution;
extern const Name rho_0;
extern const Name rng_seeds;
extern const Name rport;
extern const Name rports;
extern const Name rule;

extern const Name S;
extern const Name S_act_NMDA;
extern const Name scientific;
extern const Name screen;
extern const Name sdev;
extern const Name send_buffer_size;
extern const Name senders;
extern const Name shift_now_spikes;
extern const Name sigma;
extern const Name sigmoid;
extern const Name size_of;
extern const Name soma_curr;
extern const Name soma_exc;
extern const Name soma_inh;
extern const Name source;
extern const Name spike;
extern const Name spike_multiplicities;
extern const Name spike_times;
extern const Name spike_weights;
extern const Name start;
extern const Name std;
extern const Name std_mod;
extern const Name stimulator;
extern const Name stop;
extern const Name structural_plasticity_synapses;
extern const Name structural_plasticity_update_interval;
extern const Name structure;
extern const Name supports_precise_spikes;
extern const Name synapse_id;
extern const Name synapse_label;
extern const Name synapse_model;
extern const Name synapse_modelid;
extern const Name synapses_per_driver;
extern const Name synaptic_elements;
extern const Name synaptic_elements_param;

extern const Name t_lag;
extern const Name T_max;
extern const Name T_min;
extern const Name t_origin;
extern const Name t_ref;
extern const Name t_ref_abs;
extern const Name t_ref_remaining;
extern const Name t_ref_tot;
extern const Name t_spike;
extern const Name target;
extern const Name target_thread;
extern const Name targets;
extern const Name tau;
extern const Name tau_1;
extern const Name tau_2;
extern const Name tau_ahp;
extern const Name tau_c;
extern const Name tau_Ca;
extern const Name tau_D_KNa;
extern const Name tau_decay;
extern const Name tau_decay_AMPA;
extern const Name tau_decay_GABA_A;
extern const Name tau_decay_GABA_B;
extern const Name tau_decay_NMDA;
extern const Name tau_epsp;
extern const Name tau_eta;
extern const Name tau_fac;
extern const Name tau_m;
extern const Name tau_max;
extern const Name tau_Mg_fast_NMDA;
extern const Name tau_Mg_slow_NMDA;
extern const Name tau_minus;
extern const Name tau_minus_stdp;
extern const Name tau_minus_triplet;
extern const Name tau_n;
extern const Name tau_P;
extern const Name tau_plus;
extern const Name tau_plus_triplet;
extern const Name tau_psc;
extern const Name tau_rec;
extern const Name tau_reset;
extern const Name tau_rise;
extern const Name tau_rise_AMPA;
extern const Name tau_rise_GABA_A;
extern const Name tau_rise_GABA_B;
extern const Name tau_rise_NMDA;
extern const Name tau_rr;
extern const Name tau_sfa;
extern const Name tau_spike;
extern const Name tau_stc;
extern const Name tau_syn;
extern const Name tau_syn_ex;
extern const Name tau_syn_in;
extern const Name tau_theta;
extern const Name tau_v;
extern const Name tau_vacant;
extern const Name tau_w;
extern const Name theta;
extern const Name theta_eq;
extern const Name theta_ex;
extern const Name theta_in;
extern const Name thread;
extern const Name thread_local_id;
extern const Name tics_per_ms;
extern const Name tics_per_step;
extern const Name time;
extern const Name time_collocate;
extern const Name time_communicate;
extern const Name time_in_steps;
extern const Name times;
extern const Name to_accumulator;
extern const Name to_do;
extern const Name to_file;
extern const Name to_memory;
extern const Name to_screen;
extern const Name total_num_virtual_procs;
extern const Name Tstart;
extern const Name Tstop;
extern const Name type_id;

extern const Name u;
extern const Name U;
extern const Name U_m;
extern const Name update;
extern const Name update_node;
extern const Name use_gid_in_filename;
extern const Name use_wfr;

extern const Name V_act_NMDA;
extern const Name V_epsp;
extern const Name V_m;
extern const Name V_min;
extern const Name V_noise;
extern const Name V_peak;
extern const Name V_reset;
extern const Name V_T;
extern const Name V_T_star;
extern const Name V_th;
extern const Name V_th_alpha_1;
extern const Name V_th_alpha_2;
extern const Name V_th_v;
extern const Name val_eta;
extern const Name voltage_clamp;
extern const Name vp;
extern const Name vt;

extern const Name w;
extern const Name weight;
extern const Name weight_per_lut_entry;
extern const Name weight_recorder;
extern const Name weighted_spikes_ex;
extern const Name weighted_spikes_in;
extern const Name weights;
extern const Name wfr_comm_interval;
extern const Name wfr_interpolation_order;
extern const Name wfr_max_iterations;
extern const Name wfr_tol;
extern const Name with_reset;
extern const Name withgid;
extern const Name withport;
extern const Name withrport;
extern const Name withtargetgid;
extern const Name withtime;
extern const Name withweight;
extern const Name Wmax;
extern const Name Wmin;

extern const Name x;

extern const Name y1;
extern const Name y2;
extern const Name y;
extern const Name y_0;
extern const Name y_1;

extern const Name z;
extern const Name z_connected;

} // namespace names

} // namespace nest

#endif /* #ifndef NEST_NAMES_H */
>>>>>>> 68919000
<|MERGE_RESOLUTION|>--- conflicted
+++ resolved
@@ -48,316 +48,6 @@
  */
 namespace names
 {
-<<<<<<< HEAD
-extern const Name a; //!< Specific to Brette & Gerstner 2005 (aeif_cond-*)
-extern const Name a_acausal; //!< Used by stdp_connection_facetshw_hom
-extern const Name a_causal;  //!< Used by stdp_connection_facetshw_hom
-extern const Name A_lower;
-extern const Name A_mean;
-extern const Name A_minus; //!< Used by stdp_dopa_connection
-extern const Name A_plus;  //!< Used by stdp_dopa_connection
-extern const Name A_std;
-extern const Name a_thresh_th; //!< Used by stdp_connection_facetshw_hom
-extern const Name a_thresh_tl; //!< Used by stdp_connection_facetshw_hom
-extern const Name A_upper;
-extern const Name acceptable_latency;     //!< Used in music_message_in_proxy
-extern const Name accumulator;            //!< Recorder parameter
-extern const Name Act_h;                  //!< Specific to Hodgkin Huxley models
-extern const Name Act_m;                  //!< Specific to Hodgkin Huxley models
-extern const Name activity;               //!< Used in pulsepacket_generator
-extern const Name adaptive_spike_buffers; //!< Used in MPIManager
-extern const Name adaptive_target_buffers; //!< Used in MPIManager
-extern const Name address;                 //!< Node parameter
-extern const Name ahp_bug;                 //!< Used in iaf_chxk_2008
-extern const Name allow_offgrid_spikes;    //!< Used in spike_generator
-extern const Name allow_offgrid_times;     //!< Used in step_current_generator
-extern const Name alpha;                   //!< stdp_synapse parameter
-extern const Name alpha_1; //!< Specific to Kobayashi, Tsubo, Shinomoto 2009
-extern const Name alpha_2; //!< Specific to Kobayashi, Tsubo, Shinomoto 2009
-extern const Name Aminus;  //!< Used by stdp_connection_facetshw_hom
-extern const Name Aminus_triplet; //!< Used by stdp_connection_facetshw_hom
-extern const Name AMPA;
-extern const Name amplitude;        //!< Signal modulation amplitude
-extern const Name amplitude_times;  //!< Used by sted_current_generator
-extern const Name amplitude_values; //!< Used by sted_current_generator
-extern const Name Aplus;            //!< Used by stdp_connection_facetshw_hom
-extern const Name Aplus_triplet;    //!< Used by stdp_connection_facetshw_hom
-extern const Name archiver_length;  //!< used for ArchivingNode
-extern const Name available;        //!< model paramater
-extern const Name autapses;         //!< Connectivity-related
-
-extern const Name b;    //!< Specific to Brette & Gerstner 2005 (aeif_cond-*)
-extern const Name beta; //!< Specific to amat2_*
-extern const Name
-  beta_Ca; //!< Increment in calcium concentration with each spike
-extern const Name binary;                       //!< Recorder parameter
-extern const Name buffer_size_spike_data;       //! Used in MPIManager
-extern const Name buffer_size_target_data;      //! Used in MPIManager
-extern const Name buffer_size_secondary_events; //! Used in MPIManager
-
-extern const Name c;         //!< Specific to Izhikevich 2003
-extern const Name c_1;       //!< Specific to stochastic neuron pp_psc_delta
-extern const Name c_2;       //!< Specific to stochastic neuron pp_psc_delta
-extern const Name c_3;       //!< Specific to stochastic neuron pp_psc_delta
-extern const Name C_m;       //!< Membrane capacitance
-extern const Name Ca;        //!< Calcium concentration
-extern const Name calibrate; //!< Command to calibrate the neuron (sli_neuron)
-extern const Name
-  calibrate_node;           //!< Command to calibrate the neuron (sli_neuron)
-extern const Name capacity; //!< model paramater
-extern const Name clear;    //!< used for ArchivingNode
-extern const Name close_after_simulate; //!< Recorder parameter
-extern const Name close_on_reset;       //!< Recorder parameter
-extern const Name
-  coeff_ex; //!< tau_lcm=coeff_ex*tau_ex (precise timing neurons (Brette 2007))
-extern const Name
-  coeff_in; //!< tau_lcm=coeff_in*tau_in (precise timing neurons (Brette 2007))
-extern const Name
-  coeff_m; //!< tau_lcm=coeff_m*tau_m (precise timing neurons (Brette 2007))
-extern const Name configbit_0;      //!< Used in stdp_connection_facetshw_hom
-extern const Name configbit_1;      //!< Used in stdp_connection_facetshw_hom
-extern const Name connection_count; //!< Parameters for MUSIC devices
-extern const Name consistent_integration; //!< Specific to Izhikevich 2003
-extern const Name continuous;             //!< Parameter for MSP dynamics
-extern const Name count_covariance; //!< Specific to correlomatrix_detector
-extern const Name count_histogram;  //!< Specific to correlation_detector
-extern const Name covariance;       //!< Specific to correlomatrix_detector
-extern const Name currents;         //!< Recorder parameter
-extern const Name customdict;       //!< Used by Subnet
-
-extern const Name d; //!< Specific to Izhikevich 2003
-extern const Name D_lower;
-extern const Name D_mean;
-extern const Name D_std;
-extern const Name D_upper;
-extern const Name data;        //!< Used in music_message_in_proxy
-extern const Name data_path;   //!< Data path, used by io_manager
-extern const Name data_prefix; //!< Data prefix, used by io_manager
-extern const Name
-  dead_time; //!< Specific to ppd_sup_generator and gamma_sup_generator
-extern const Name dead_time_random; //!< Random dead time or fixed dead time
-                                    //!< (stochastic neuron pp_psc_delta)
-extern const Name dead_time_shape;  //!< Shape parameter of the dead time
-//!< distribution (stochastic neuron pp_psc_delta)
-extern const Name delay;            //!< Connection parameters
-extern const Name delays;           //!< Connection parameters
-extern const Name deliver_interval; //!< Used by volume_transmitter
-extern const Name delta_P;          //!< specific to Hill & Tononi 2005
-extern const Name Delta_T; //!< Specific to Brette & Gerstner 2005 (aeif_cond-*)
-extern const Name delta_tau; //!< Specific to correlation_and correlomatrix
-                             //!< detector
-extern const Name Delta_V;   //!< Specific to gif models
-extern const Name delta_u;   //!< Specific to population point process model
-                             //!< (pp_pop_psc_delta)
-extern const Name dg;        //!< Derivative of the conductance
-extern const Name dg_ex;     //!< Derivative of the excitatory conductance
-extern const Name dg_in;     //!< Derivative of the inhibitory conductance
-extern const Name dI_syn_ex; //!< Derivative of the excitatory synaptic current
-extern const Name dI_syn_in; //!< Derivative of the inhibitory synaptic current
-extern const Name dict_miss_is_error;  //!< Used by logging_manager
-extern const Name diffusion_factor;    //!< Specific to diffusion connection
-extern const Name distal_curr;         //!< Used by iaf_cond_alpha_mc
-extern const Name distal_exc;          //!< Used by iaf_cond_alpha_mc
-extern const Name distal_inh;          //!< Used by iaf_cond_alpha_mc
-extern const Name distribution;        //!< Connectivity-related
-extern const Name drift_factor;        //!< Specific to diffusion connection
-extern const Name driver_readout_time; //!< Used by stdp_connection_facetshw_hom
-extern const Name dt;                  //!< Miscellaneous parameters
-extern const Name
-  dU; //!< Unit increment of the utilization for a facilitating synapse [0...1]
-      //!< (Tsodyks2_connection)
-
-extern const Name E_ahp;        //!< Specific to iaf_chxk_2008 neuron
-extern const Name E_ex;         //!< Excitatory reversal potential
-extern const Name E_in;         //!< Inhibitory reversal potential
-extern const Name E_K;          //!< Potassium reversal potential
-extern const Name E_L;          //!< Resting potential
-extern const Name E_Na;         //!< Sodium reversal potential
-extern const Name E_rev;        //!< Reversal potential (array)
-extern const Name E_rev_AMPA;   //!< specific to Hill & Tononi 2005
-extern const Name E_rev_GABA_A; //!< specific to Hill & Tononi 2005
-extern const Name E_rev_GABA_B; //!< specific to Hill & Tononi 2005
-extern const Name E_rev_h;      //!< specific to Hill & Tononi 2005
-extern const Name E_rev_KNa;    //!< specific to Hill & Tononi 2005
-extern const Name E_rev_NaP;    //!< specific to Hill & Tononi 2005
-extern const Name E_rev_NMDA;   //!< specific to Hill & Tononi 2005
-extern const Name E_rev_T;      //!< specific to Hill & Tononi 2005
-extern const Name E_rr;         //!< Other adaptation
-extern const Name E_sfa;        //!< Other adaptation
-extern const Name element_type; //!< Node type
-extern const Name elementsize;  //!< Used in genericmodel
-extern const Name epoch;
-extern const Name eps;         //!< MSP growth curve parameter
-extern const Name equilibrate; //!< specific to ht_neuron
-extern const Name error;       //!< Indicates an error (sli_neuron)
-extern const Name eta;         //!< MSP growth curve parameter
-extern const Name events;      //!< Recorder parameter
-extern const Name
-  ex_spikes; //!< Number of arriving excitatory spikes (sli_neuron)
-
-extern const Name F_lower;
-extern const Name F_mean;
-extern const Name F_std;
-extern const Name F_upper;
-extern const Name fbuffer_size;   //!< Recorder parameter
-extern const Name file;           //!< Recorder parameter
-extern const Name file_extension; //!< Recorder parameter
-extern const Name filename;       //!< Recorder parameter
-extern const Name
-  filenames; //!< Recorder parameter---keep, will disappear with NESTIO
-extern const Name flush_after_simulate; //!< Recorder parameter
-extern const Name flush_records;        //!< Recorder parameter
-extern const Name frequency;            //!< Signal modulation frequency
-extern const Name frozen;               //!< Node parameter
-
-extern const Name g;             //!< Conductance or gain scaling in rate models
-extern const Name g_AMPA;        //!< specific to Hill & Tononi 2005
-extern const Name g_ahp;         //!< Specific to iaf_chxk_2008 neuron
-extern const Name g_ex;          //!< Excitatory conductance
-extern const Name g_GABA_A;      //!< specific to Hill & Tononi 2005
-extern const Name g_GABA_B;      //!< specific to Hill & Tononi 2005
-extern const Name g_in;          //!< inhibitory conductance
-extern const Name g_K;           //!< Potassium conductance
-extern const Name g_KL;          //!< specific to Hill & Tononi 2005
-extern const Name g_Kv1;         //!< Kv1 Potassium conductance
-extern const Name g_Kv3;         //!< Kv3 Potassium conductance
-extern const Name g_L;           //!< Leak conductance
-extern const Name g_Na;          //!< Sodium conductance
-extern const Name g_NaL;         //!< specific to Hill & Tononi 2005
-extern const Name g_NMDA;        //!< specific to Hill & Tononi 2005
-extern const Name g_peak_AMPA;   //!< specific to Hill & Tononi 2005
-extern const Name g_peak_GABA_A; //!< specific to Hill & Tononi 2005
-extern const Name g_peak_GABA_B; //!< specific to Hill & Tononi 2005
-extern const Name g_peak_h;      //!< specific to Hill & Tononi 2005
-extern const Name g_peak_KNa;    //!< specific to Hill & Tononi 2005
-extern const Name g_peak_NaP;    //!< specific to Hill & Tononi 2005
-extern const Name g_peak_NMDA;   //!< specific to Hill & Tononi 2005
-extern const Name g_peak_T;      //!< specific to Hill & Tononi 2005
-extern const Name g_pd;          //!< Used by iaf_cond_alpha_mc
-extern const Name g_rr;          //!< Other adaptation
-extern const Name g_sfa;         //!< Other adaptation
-extern const Name g_sp;          //!< Used by iaf_cond_alpha_mc
-extern const Name GABA_A;
-extern const Name GABA_B;
-extern const Name gamma;        //!< Specific to mirollo_strogatz_ps
-extern const Name gamma_shape;  //!< Specific to ppd_sup_generator and
-                                //!< gamma_sup_generator
-extern const Name gaussian;     //!< Parameter for MSP growth curves
-extern const Name global_id;    //!< Node parameter
-extern const Name grng;         //!< Used in rng_manager
-extern const Name grng_seed;    //!< Seed
-extern const Name growth_curve; //!< Growth curve for MSP dynamics
-extern const Name growth_factor_buffer_spike_data;  //<! Used in MPIManager
-extern const Name growth_factor_buffer_target_data; //<! Used in MPIManager
-extern const Name growth_rate;   //!< Parameter of the growth curve for MSP
-                                 //!< dynamics
-extern const Name gsl_error_tol; //!< GSL integrator tolerance
-
-extern const Name h; //!< Summed input to a neuron (Ginzburg neuron)
-extern const Name has_connections; //!< Specific to iaf_psc_exp_multisynapse and
-                                   //!< iaf_psc_alpha_multisynapse
-extern const Name has_delay;       //!< Used in connector_model_impl
-extern const Name histogram;       //!< Specific to correlation_detector
-extern const Name histogram_correction; //!< Specific to correlation_detector
-extern const Name HMIN; //!< Smallest integration step for adaptive stepsize
-                        //!< (Brette & Gerstner 2005)
-
-extern const Name I;        //!< mirollo_strogatz_ps, StimulatingDevice
-extern const Name I_adapt;  //!< Goal of current homeostasis
-                            //!< (current homeostasis)
-extern const Name I_ahp;    //!< Used in iaf_chxk_2008
-extern const Name I_e;      //!< Input current
-extern const Name I_ex;     //!< Excitatory synaptic input current
-extern const Name I_h;      //!< specific to Hill & Tononi 2005
-extern const Name I_in;     //!< Inhibitory synaptic input current
-extern const Name I_KNa;    //!< specific to Hill & Tononi 2005
-extern const Name I_L;      //!< Leak current
-extern const Name I_NaP;    //!< specific to Hill & Tononi 2005
-extern const Name I_stc;    //!< relevant for gif models
-extern const Name I_std;    //!< Standard deviation of current distribution
-                            //!< (current homeostasis)
-extern const Name I_syn;    //!< used for iaflossless_count_exp
-extern const Name I_syn_ex; //!< Total excitatory synaptic current
-                            //!< (iaf_tum_2000)
-extern const Name I_syn_in; //!< Total inhibitory synaptic current
-                            //!< (iaf_tum_2000)
-extern const Name I_T;      //!< specific to Hill & Tononi 2005
-extern const Name I_total;  //!< Total current (current homeostasis)
-extern const Name
-  in_spikes; //!< Number of arriving inhibitory spikes (sli_neuron)
-extern const Name Inact_n; //!< Specific to Hodgkin Huxley models
-extern const Name
-  Inact_p; //!< Specific to Hodgkin Huxley models with gap junctions
-extern const Name indegree;                //!< In FixedInDegreeBuilder
-extern const Name index_map;               //!< Parameters for MUSIC devices
-extern const Name individual_spike_trains; //!< Generator parameters
-extern const Name inh_conductance;         //!< Recorder parameter
-extern const Name init_flag; //!< Used by stdp_connection_facetshw_hom
-extern const Name initial_connector_capacity; //!< Initial Connector capacity
-extern const Name instant_unblock_NMDA;       //!< specific to Hill-Tononi
-extern const Name instantiations;             //!< model paramater
-extern const Name
-  Interpol_Order;           //!< Interpolation order (precise timing neurons)
-extern const Name interval; //!< Recorder parameter
-extern const Name is_refractory; //!< Neuron is in refractory period (debugging)
-
-extern const Name keep_source_table; //!< Used by ConnectionManager
-extern const Name Kplus;             //!< Used by stdp_connection_facetshw_hom
-extern const Name Kplus_triplet;     //!< Used by stdp_connection_facetshw_hom
-
-extern const Name label;    //!< Miscellaneous parameters
-extern const Name lambda;   //!< stdp_synapse parameter
-extern const Name lambda_0; //!< Specific to gif models
-extern const Name
-  large_connector_growth_factor;         //! Growth factor for large connectors
-extern const Name large_connector_limit; //! Cutoff for large connectors
-extern const Name len_kernel; //!< Specific to population point process model
-                              //!< (pp_pop_psc_delta)
-extern const Name linear;     //!< Parameter for MSP growth curves
-extern const Name linear_summation;    //!< Specific to rate models
-extern const Name local;               //!< Node parameter
-extern const Name local_id;            //!< Node
-extern const Name local_num_threads;   //!< Local number of threads
-extern const Name local_spike_counter; //!< Used by event_delivery_manager
-extern const Name lookuptable_0;       //!< Used in stdp_connection_facetshw_hom
-extern const Name lookuptable_1;       //!< Used in stdp_connection_facetshw_hom
-extern const Name lookuptable_2;       //!< Used in stdp_connection_facetshw_hom
-
-extern const Name make_symmetric;              //!< Connectivity-related
-extern const Name max_buffer_size_spike_data;  //!< Used in MPIManager
-extern const Name max_buffer_size_target_data; //!< Used in MPIManager
-extern const Name max_delay;                   //!< In ConnBuilder
-extern const Name MAXERR; //!< Largest permissible error for adaptive stepsize
-                          //!< (Brette & Gerstner 2005)
-extern const Name mean;   //!< Miscellaneous parameters
-extern const Name memory; //!< Recorder parameter
-extern const Name message_times; //!< Used in music_message_in_proxy
-extern const Name messages;      //!< Used in music_message_in_proxy
-extern const Name min_delay;     //!< In ConnBuilder
-extern const Name model;         //!< Node parameter
-extern const Name mother_rng;    //!< Specific to mip_generator
-extern const Name mother_seed;   //!< Specific to mip_generator
-extern const Name ms_per_tic;    //!< Simulation-related
-extern const Name mu;        //!< Used by stdp_dopa_connection and rate models
-                             //(Gaussian gain function (tuning peak))
-extern const Name mu_minus;  //!< stdp_synapse parameter
-extern const Name mu_plus;   //!< stdp_synapse parameter
-extern const Name multapses; //!< Connectivity-related
-extern const Name mult_coupling; //!< Specific to rate models
-extern const Name music_channel; //!< Parameters for MUSIC devices
-
-extern const Name n;          //!< Number of synaptic release sites (int >=0)
-                              //!< (Tsodyks2_connection)
-extern const Name N;          //!< Specific to population point process model
-                              //!< (pp_pop_psc_delta)
-extern const Name N_channels; //!< Specific to correlomatrix_detector
-extern const Name n_events;   //!< Recorder parameter
-extern const Name n_messages; //!< Used in music_message_in_proxy
-extern const Name
-  n_proc; //!< Number of component processes of ppd_sup_/gamma_sup_generator
-extern const Name n_receptors; //!< number of receptor ports
-=======
-
 extern const Name a;
 extern const Name a_acausal;
 extern const Name a_causal;
@@ -370,6 +60,8 @@
 extern const Name Act_h;
 extern const Name Act_m;
 extern const Name activity;
+extern const Name adaptive_spike_buffers;
+extern const Name adaptive_target_buffers;
 extern const Name ahp_bug;
 extern const Name allow_offgrid_spikes;
 extern const Name allow_offgrid_times;
@@ -392,6 +84,9 @@
 extern const Name beta;
 extern const Name beta_Ca;
 extern const Name binary;
+extern const Name buffer_size_spike_data;
+extern const Name buffer_size_target_data;
+extern const Name buffer_size_secondary_events;
 
 extern const Name c;
 extern const Name c_1;
@@ -517,6 +212,8 @@
 extern const Name grng;
 extern const Name grng_seed;
 extern const Name growth_curve;
+extern const Name growth_factor_buffer_spike_data;
+extern const Name growth_factor_buffer_target_data;
 extern const Name growth_rate;
 extern const Name gsl_error_tol;
 
@@ -552,6 +249,7 @@
 extern const Name interval;
 extern const Name is_refractory;
 
+extern const Name keep_source_table;
 extern const Name Kplus;
 extern const Name Kplus_triplet;
 
@@ -572,6 +270,8 @@
 extern const Name lookuptable_2;
 
 extern const Name make_symmetric;
+extern const Name max_buffer_size_spike_data;
+extern const Name max_buffer_size_target_data;
 extern const Name max_delay;
 extern const Name MAXERR;
 extern const Name mean;
@@ -586,8 +286,8 @@
 extern const Name mu;
 extern const Name mu_minus;
 extern const Name mu_plus;
+extern const Name multapses;
 extern const Name mult_coupling;
-extern const Name multapses;
 extern const Name music_channel;
 
 extern const Name n;
@@ -597,314 +297,11 @@
 extern const Name n_messages;
 extern const Name n_proc;
 extern const Name n_receptors;
->>>>>>> 68919000
 extern const Name n_synapses;
 extern const Name network_size;
 extern const Name neuron;
 extern const Name next_readout_time;
 extern const Name NMDA;
-<<<<<<< HEAD
-extern const Name node_uses_wfr;      //!< Node parameter
-extern const Name noise;              //!< Specific to iaf_chs_2008 neuron
-                                      //!< and rate models
-extern const Name noisy_rate;         //!< Specific to rate models
-extern const Name no_synapses;        //!< Used by stdp_connection_facetshw_hom
-extern const Name num_connections;    //!< In ConnBuilder
-extern const Name num_processes;      //!< Number of processes
-extern const Name number_of_children; //!< Used by Subnet
-
-extern const Name off_grid_spiking; //!< Used by event_delivery_manager
-extern const Name offset;           //!< Miscellaneous parameters
-extern const Name offsets;          //!< Recorder parameter
-extern const Name omega;     //!< Specific to Kobayashi, Tsubo, Shinomoto 2009
-extern const Name order;     //!< Specific to sinusoidally modulated generators
-extern const Name origin;    //!< Device parameters
-extern const Name other;     //!< Node type
-extern const Name outdegree; //!< In FixedOutDegreeBuilder
-extern const Name overwrite_files; //!< Used in io_manager
-
-extern const Name P; //!< specific to Hill & Tononi 2005
-extern const Name p; //!< current release probability  (Tsodyks2_connection)
-extern const Name p_copy;                //!< Specific to mip_generator
-extern const Name p_transmit;            //!< Specific to bernoulli_synapse
-extern const Name parent;                //!< Node parameter
-extern const Name phase;                 //!< Signal phase in degrees
-extern const Name phi;                   //!< Specific to mirollo_strogatz_ps
-extern const Name phi_th;                //!< Specific to mirollo_strogatz_ps
-extern const Name port;                  //!< Connection parameters
-extern const Name ports;                 //!< Recorder parameter
-extern const Name port_name;             //!< Parameters for MUSIC devices
-extern const Name port_width;            //!< Parameters for MUSIC devices
-extern const Name post_synaptic_element; //!< Post synaptic elements
-extern const Name potentials;            //!< Recorder parameter
-extern const Name pre_synaptic_element;  //!< Pre synaptic elements
-extern const Name precise_times;         //!< Recorder parameter
-extern const Name precision;             //!< Recorder parameter
-extern const Name print_time;            //!< Simulation-related
-extern const Name proximal_curr;         //!< Used by iaf_cond_alpha_mc
-extern const Name proximal_exc;          //!< Used by iaf_cond_alpha_mc
-extern const Name proximal_inh;          //!< Used by iaf_cond_alpha_mc
-extern const Name PSC_adapt_step;     //!< PSC increment (current homeostasis)
-extern const Name PSC_Unit_amplitude; //!< Scaling of PSC (current homeostasis)
-extern const Name psi;         //!< Width parameter for sigmoid growth curve
-extern const Name published;   //!< Parameters for MUSIC devices
-extern const Name pulse_times; //!< used in pulsepacket:generator
-
-extern const Name q_rr;  //!< Other adaptation
-extern const Name q_sfa; //!< Other adaptation
-extern const Name q_stc; //!< Specific to gif models
-
-extern const Name rate; //!< Specific to ppd_sup_generator,
-                        //!< gamma_sup_generator and rate models
-extern const Name readout_cycle_duration; //!< Used by
-                                          //!< stdp_connection_facetshw_hom
-extern const Name receive_buffer_size;    //!< mpi-related
-extern const Name receptor_type;          //!< Connection parameter
-extern const Name receptor_types;         //!< Publishing available types
-extern const Name receptors;              //!< Used in mpi_manager
-extern const Name record_from;            //!< Recorder parameter
-extern const Name record_to;              //!< Recorder parameter
-extern const Name
-  recordables; //!< List of recordable state data (Device parameters)
-extern const Name recorder;       //!< Node type
-extern const Name rectify_output; //!< Specific to rate models
-extern const Name
-  refractory_input; //!< Spikes arriving during refractory period are counted
-                    //!< (precise timing neurons)
-extern const Name registered; //!< Parameters for MUSIC devices
-extern const Name
-  relative_amplitude; //!< Signal modulation amplitude relative to mean
-extern const Name reset_pattern;      //!< Used in stdp_connection_facetshw_hom
-extern const Name resolution;         //!< Time resolution
-extern const Name requires_symmetric; //!< Used in connector_model_impl
-extern const Name rho_0;     //!< Specific to population point process model
-                             //!< (pp_pop_psc_delta)
-extern const Name rms;       //!< Root mean square
-extern const Name rng_seeds; //!< Used in rng_manager
-extern const Name root_finding_epsilon; //!< Accuracy of the root of the
-//!< polynomial (precise timing neurons (Brette 2007))
-extern const Name rport;  //!< Connection parameters
-extern const Name rports; //!< Recorder parameter
-extern const Name rule;   //!< Connectivity-related
-
-extern const Name S; //!< Binary state (output) of neuron (Ginzburg neuron)
-extern const Name S_act_NMDA;       //!< specific to Hill & Tononi 2005
-extern const Name scientific;       //!< Recorder parameter
-extern const Name screen;           //!< Recorder parameter
-extern const Name sdev;             //!< Used in pulsepacket_generator
-extern const Name send_buffer_size; //!< mpi-related
-extern const Name senders;          //!< Recorder parameter
-extern const Name shift_now_spikes; //!< Used by spike_generator
-extern const Name
-  sigma; //!< Specific to rate models (Gaussian gain function (tuning spread))
-extern const Name sigmoid;                    //!< Sigmoid MSP growth curve
-extern const Name size_of;                    //!< Connection parameters
-extern const Name soma_curr;                  //!< Used by iaf_cond_alpha_mc
-extern const Name soma_exc;                   //!< Used by iaf_cond_alpha_mc
-extern const Name soma_inh;                   //!< Used by iaf_cond_alpha_mc
-extern const Name sort_connections_by_source; //<! Used by ConnectionManager
-extern const Name source;                     //!< Connection parameters
-extern const Name spike; //!< true if the neuron spikes and false if not.
-                         //!< (sli_neuron)
-extern const Name spike_multiplicities;           //!x Used by spike_generator
-extern const Name spike_times;                    //!< Recorder parameter
-extern const Name spike_weights;                  //!< Used by spike_generator
-extern const Name start;                          //!< Device parameters
-extern const Name state;                          //!< Node parameter
-extern const Name std;                            //!< Miscellaneous parameters
-extern const Name std_mod;                        //!< Miscellaneous parameters
-extern const Name stimulator;                     //!< Node type
-extern const Name stop;                           //!< Device parameters
-extern const Name structural_plasticity_synapses; //!< Synapses defined for
-// structural plasticity
-extern const Name structural_plasticity_update_interval; //!< Update interval
-// for structural
-// plasticity
-extern const Name structure; //!< Node type
-extern const Name success;
-extern const Name supports_precise_spikes; //!< true if model supports precise
-                                           //!< spikes
-extern const Name synapse;                 //!< Node type
-extern const Name synapse_id;          //!< Used by stdp_connection_facetshw_hom
-extern const Name synapse_label;       //!< Label id of synapses with labels
-extern const Name synapse_model;       //!< Connection parameters
-extern const Name synapse_modelid;     //!< Connection parameters
-extern const Name synapses_per_driver; //!< Used by stdp_connection_facetshw_hom
-extern const Name synaptic_elements;   //!< Synaptic elements used in structural
-                                       //!< plasticity
-extern const Name synaptic_elements_param; //!< Used to update parameters
-                                           //!< of synaptic elements
-
-extern const Name t_lag;     //!< Lag within a time slice
-extern const Name T_min;     //!< Minimum time
-extern const Name T_max;     //!< Maximum time
-extern const Name t_origin;  //!< Origin of a time-slice
-extern const Name t_ref;     //!< Refractory period
-extern const Name t_ref_abs; //!< Absolute refractory period, iaf_tum_2000
-extern const Name
-  t_ref_remaining;           //!< Time remaining till end of refractory state
-extern const Name t_ref_tot; //!< Total refractory period, iaf_tum_2000
-extern const Name t_spike;   //!< Time of last spike
-extern const Name target;    //!< Connection parameters
-extern const Name target_thread; //!< Connection parameters
-extern const Name targets;       //!< Connection parameters
-extern const Name tau;           //!< Used by stdp_connection_facetshw_hom
-                                 //!< and rate models
-extern const Name tau_1;     //!< Specific to Kobayashi, Tsubo, Shinomoto 2009
-extern const Name tau_2;     //!< Specific to Kobayashi, Tsubo, Shinomoto 2009
-extern const Name tau_ahp;   //!< Specific to iaf_chxk_2008 neuron
-extern const Name tau_Ca;    //!< Rate of loss of calcium concentration
-extern const Name tau_c;     //!< Used by stdp_dopa_connection
-extern const Name tau_D_KNa; //!< specific to Hill & Tononi 2005
-extern const Name tau_decay; //!< Synapse decay constant (beta fct decay)
-extern const Name tau_decay_AMPA;   //!< specific to Hill & Tononi 2005
-extern const Name tau_decay_GABA_A; //!< specific to Hill & Tononi 2005
-extern const Name tau_decay_GABA_B; //!< specific to Hill & Tononi 2005
-extern const Name tau_decay_NMDA;   //!< specific to Hill & Tononi 2005
-extern const Name tau_epsp;         //!< Specific to iaf_chs_2008 neuron
-extern const Name tau_eta; //!< Specific to population point process model
-                           //!< (pp_pop_psc_delta)
-extern const Name
-  tau_fac; //!< facilitation time constant (ms) (Tsodyks2_connection)
-extern const Name
-  tau_lcm;               //!< Least common multiple of tau_m, tau_ex and tau_in
-                         //!< (precise timing neurons (Brette 2007))
-extern const Name tau_m; //!< Membrane time constant
-extern const Name
-  tau_max; //!< Specific to correlation_and correlomatrix detector
-extern const Name tau_Mg_fast_NMDA;  //!< specific to Hill & Tononi 2005
-extern const Name tau_Mg_slow_NMDA;  //!< specific to Hill & Tononi 2005
-extern const Name tau_minus;         //!< used for ArchivingNode
-extern const Name tau_minus_stdp;    //!< Used by stdp_connection_facetshw_hom
-extern const Name tau_minus_triplet; //!< used for ArchivingNode
-extern const Name tau_n;             //!< Used by stdp_dopa_connection
-extern const Name tau_P;             //!< specific to Hill & Tononi 2005
-extern const Name tau_plus;          //!< stdp_synapse parameter
-extern const Name tau_plus_triplet;  //!< Used by stdp_connection_facetshw_hom
-extern const Name tau_psc;           //!< Used by stdp_connection_facetshw_hom
-extern const Name
-  tau_rec; //!< time constant for recovery (ms) (Tsodyks2_connection)
-extern const Name tau_reset;       //!< Specific to iaf_chs_2008 neuron
-extern const Name tau_rise;        //!< Synapse rise constant (beta fct rise)
-extern const Name tau_rise_AMPA;   //!< specific to Hill & Tononi 2005
-extern const Name tau_rise_GABA_A; //!< specific to Hill & Tononi 2005
-extern const Name tau_rise_GABA_B; //!< specific to Hill & Tononi 2005
-extern const Name tau_rise_NMDA;   //!< specific to Hill & Tononi 2005
-extern const Name tau_rr;          //!< Other adaptation
-extern const Name tau_sfa;         //!< Other adaptation
-extern const Name tau_spike;       //!< Specific to Hill-Tononi (2005)
-extern const Name tau_stc;         //!< Specific to gif models
-extern const Name tau_syn;         //!< Synapse time constant
-extern const Name tau_syn_ex;      //!< Excitatory synaptic time constant
-extern const Name tau_syn_in;      //!< Inhibitory synaptic time constant
-extern const Name tau_theta;       //!< Specific to Hill-Tononi (2005)
-extern const Name tau_v;           //!< Specific to amat2_*
-extern const Name tau_vacant;      //!< Parameter for MSP dynamics
-extern const Name tau_w; //!< Specific to Brette & Gerstner 2005 (aeif_cond-*)
-extern const Name theta; //!< Did not compile without (theta neuron problem)
-extern const Name theta_eq; //!< specific to Hill & Tononi 2005
-extern const Name theta_ex; //!< specific to rate neurons (offset excitatory
-// multiplicative coupling)
-extern const Name theta_in; //!< specific to rate neurons (offset inhibitory
-// multiplicative coupling)
-extern const Name thread;                  //!< Node parameter
-extern const Name thread_local_id;         //!< Thead-local ID of node,
-                                           //!< see Kunkel et al 2014, Sec 3.3.2
-extern const Name tics_per_ms;             //!< Simulation-related
-extern const Name tics_per_step;           //!< Simulation-related
-extern const Name time_in_steps;           //!< Recorder parameter
-extern const Name time;                    //!< Simulation-related
-extern const Name time_collocate;          //!< Used by event_delivery_manager
-extern const Name time_communicate;        //!< Used by event_delivery_manager
-extern const Name times;                   //!< Recorder parameter
-extern const Name to_accumulator;          //!< Recorder parameter
-extern const Name to_do;                   //!< Simulation-related
-extern const Name to_file;                 //!< Recorder parameter
-extern const Name to_memory;               //!< Recorder parameter
-extern const Name to_screen;               //!< Recorder parameter
-extern const Name total_num_virtual_procs; //!< Total number virtual processes
-extern const Name Tstart;                  //!< Specific to correlation and
-                                           //!< correlomatrix detector
-extern const Name Tstop; //!< Specific to correlation and correlomatrix detector
-extern const Name type_id; //!< model paramater
-
-extern const Name u; //!< probability of release [0...1] (Tsodyks2_connection)
-extern const Name U; //!< Used by stdp_connection_facetshw_hom
-extern const Name U_lower;
-extern const Name U_m; //!< Specific to Izhikevich 2003
-extern const Name U_mean;
-extern const Name U_std;
-extern const Name U_upper;
-extern const Name update;      //!< Command to execute the neuron (sli_neuron)
-extern const Name update_node; //!< Command to execute the neuron (sli_neuron)
-extern const Name use_wfr;     //!< Simulation-related
-extern const Name use_gid_in_filename; //!< use gid in the filename
-
-extern const Name V_act_NMDA; //!< specific to Hill & Tononi 2005
-extern const Name V_epsp;     //!< Specific to iaf_chs_2008 neuron
-extern const Name V_m;        //!< Membrane potential
-extern const Name V_min;   //!< Absolute lower value for the membrane potential
-extern const Name V_noise; //!< Specific to iaf_chs_2008 neuron
-extern const Name
-  V_peak; //!< Spike detection threshold (Brette & Gerstner 2005)
-extern const Name V_reset;  //!< Reset potential
-extern const Name V_T;      //!< Voltage offset
-extern const Name V_T_star; //!< Specific to gif models
-extern const Name V_th;     //!< Threshold
-extern const Name
-  V_th_alpha_1; //!< Specific to Kobayashi, Tsubo, Shinomoto 2009
-extern const Name
-  V_th_alpha_2;           //!< Specific to Kobayashi, Tsubo, Shinomoto 2009
-extern const Name V_th_v; //!< Specific to amat2_*
-extern const Name
-  val_eta; //!< Specific to population point process model (pp_pop_psc_delta)
-extern const Name voltage_clamp; //!< Enforce voltage clamp
-extern const Name vt;            //!< Used by stdp_dopa_connection
-extern const Name vp;            //!< Node parameter
-
-extern const Name w;      //!< Specific to Brette & Gerstner 2005 (aeif_cond-*)
-extern const Name weight; //!< Connection parameters
-extern const Name weight_per_lut_entry; //!< Used by
-                                        //!< stdp_connection_facetshw_hom
-extern const Name weight_std; //!< Standard deviation/mean of noisy synapse.
-extern const Name weighted_spikes_ex; //!< Weighted incoming excitatory spikes
-extern const Name weighted_spikes_in; //!< Weighted incoming inhibitory spikes
-extern const Name weights;            //!< Connection parameters --- topology
-extern const Name weight_recorder;    //!< Device name
-extern const Name wfr_comm_interval;  //!< Simulation-related
-extern const Name wfr_interpolation_order; //!< Simulation-related
-extern const Name wfr_max_iterations;      //!< Simulation-related
-extern const Name wfr_tol;                 //!< Simulation-related
-extern const Name with_noise;              //!< Simulation-related
-extern const Name with_reset; //!< Shall the pp_neuron reset after each spike?
-                              //!< (stochastic neuron pp_psc_delta)
-extern const Name withgid;    //!< Recorder parameter
-extern const Name withpath;   //!< Recorder parameter
-extern const Name withport;   //!< Recorder parameter
-extern const Name withrport;  //!< Recorder parameter
-extern const Name withtargetgid; //!< Recorder parameter
-extern const Name withtime;      //!< Recorder parameter
-extern const Name withweight;    //!< Recorder parameter
-extern const Name Wmax;          //!< stdp_synapse parameter
-extern const Name Wmin;          //!< Used by stdp_dopa_connection
-
-extern const Name x; //!< current scaling factor of the synaptic weight [0...1]
-                     //!< (Tsodyks2_connection)
-
-extern const Name y;   //!< Used by stdp_connection_facetshw_hom
-extern const Name y_0; //!< Used by ac_generator
-extern const Name y_1; //!< Used by ac_generator
-extern const Name y1;  //!< Used in iaf_psc_alpha_canon
-extern const Name y2;  //!< Used in iaf_psc_alpha_canon
-
-extern const Name z; //!< Number of available synaptic elements per node
-extern const Name
-  z_connected; //!< Number of connected synaptic elements per node
-}
-}
-
-#endif
-=======
 extern const Name no_synapses;
 extern const Name node_uses_wfr;
 extern const Name noise;
@@ -988,6 +385,7 @@
 extern const Name soma_curr;
 extern const Name soma_exc;
 extern const Name soma_inh;
+extern const Name sort_connections_by_source;
 extern const Name source;
 extern const Name spike;
 extern const Name spike_multiplicities;
@@ -1152,5 +550,4 @@
 
 } // namespace nest
 
-#endif /* #ifndef NEST_NAMES_H */
->>>>>>> 68919000
+#endif /* #ifndef NEST_NAMES_H */