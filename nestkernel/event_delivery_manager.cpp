--- conflicted
+++ resolved
@@ -158,12 +158,9 @@
     resize_spike_register_5g_( tid );
   }
 
-<<<<<<< HEAD
   send_buffer_spike_data_.clear();
   send_buffer_off_grid_spike_data_.clear();
 
-=======
->>>>>>> ba44ac52
   send_buffer_spike_data_.resize(
     kernel().mpi_manager.get_buffer_size_spike_data() );
   recv_buffer_spike_data_.resize(
@@ -180,15 +177,6 @@
   send_recv_count_off_grid_spike_data_in_int_per_rank_ =
     sizeof( OffGridSpikeData ) / sizeof( unsigned int )
     * send_recv_count_spike_data_per_rank_;
-<<<<<<< HEAD
-=======
-
-  // this should also clear all contained elements
-  // so no loop required
-  secondary_events_buffer_.clear();
-  secondary_events_buffer_.resize( kernel().vp_manager.get_num_threads() );
-
->>>>>>> ba44ac52
 
   // send_buffer must be >= 2 as the 'overflow' signal takes up 2 spaces
   // plus the fiunal marker and the done flag for iterations
@@ -207,7 +195,6 @@
   //   send_buffer_size * kernel().mpi_manager.get_num_processes();
   // kernel().mpi_manager.set_buffer_sizes( send_buffer_size, recv_buffer_size
   // );
-<<<<<<< HEAD
 }
 
 void
@@ -219,8 +206,6 @@
   recv_buffer_secondary_events_.clear();
   recv_buffer_secondary_events_.resize(
     kernel().mpi_manager.get_buffer_size_secondary_events() );
-=======
->>>>>>> ba44ac52
 }
 
 void
@@ -346,37 +331,22 @@
   // {
   //   // make sure buffers are correctly sized
   //   if ( global_grid_spikes_.size()
-<<<<<<< HEAD
-  //     != static_cast< uint_t >( kernel().mpi_manager.get_recv_buffer_size() )
-  //     )
-=======
   //     != static_cast< unsigned int >(
   //     kernel().mpi_manager.get_recv_buffer_size() ) )
->>>>>>> ba44ac52
   //     global_grid_spikes_.resize(
   //     kernel().mpi_manager.get_recv_buffer_size(), 0 );
 
   //   if ( num_spikes + ( kernel().vp_manager.get_num_threads()
   //                       * kernel().connection_manager.get_min_delay() )
-<<<<<<< HEAD
-  //     > static_cast< uint_t >( kernel().mpi_manager.get_send_buffer_size() )
-  //     )
-=======
   //     > static_cast< unsigned int >(
   //     kernel().mpi_manager.get_send_buffer_size() ) )
->>>>>>> ba44ac52
   //     local_grid_spikes_.resize(
   //       ( num_spikes + ( kernel().connection_manager.get_min_delay()
   //                        * kernel().vp_manager.get_num_threads() ) ),
   //       0 );
   //   else if ( local_grid_spikes_.size()
-<<<<<<< HEAD
-  //     < static_cast< uint_t >( kernel().mpi_manager.get_send_buffer_size() )
-  //     )
-=======
   //     < static_cast< unsigned int >(
   //     kernel().mpi_manager.get_send_buffer_size() ) )
->>>>>>> ba44ac52
   //     local_grid_spikes_.resize( kernel().mpi_manager.get_send_buffer_size(),
   //     0 );
 
@@ -443,38 +413,23 @@
   // {
   //   // make sure buffers are correctly sized
   //   if ( global_offgrid_spikes_.size()
-<<<<<<< HEAD
-  //     != static_cast< uint_t >( kernel().mpi_manager.get_recv_buffer_size() )
-  //     )
-=======
   //     != static_cast< unsigned int >(
   //     kernel().mpi_manager.get_recv_buffer_size() ) )
->>>>>>> ba44ac52
   //     global_offgrid_spikes_.resize(
   //       kernel().mpi_manager.get_recv_buffer_size(), OffGridSpike( 0, 0.0 )
   //       );
 
   //   if ( num_spikes + ( kernel().vp_manager.get_num_threads()
   //                       * kernel().connection_manager.get_min_delay() )
-<<<<<<< HEAD
-  //     > static_cast< uint_t >( kernel().mpi_manager.get_send_buffer_size() )
-  //     )
-=======
   //     > static_cast< unsigned int >(
   //     kernel().mpi_manager.get_send_buffer_size() ) )
->>>>>>> ba44ac52
   //     local_offgrid_spikes_.resize(
   //       ( num_spikes + ( kernel().connection_manager.get_min_delay()
   //                        * kernel().vp_manager.get_num_threads() ) ),
   //       OffGridSpike( 0, 0.0 ) );
   //   else if ( local_offgrid_spikes_.size()
-<<<<<<< HEAD
-  //     < static_cast< uint_t >( kernel().mpi_manager.get_send_buffer_size() )
-  //     )
-=======
   //     < static_cast< unsigned int >(
   //     kernel().mpi_manager.get_send_buffer_size() ) )
->>>>>>> ba44ac52
   //     local_offgrid_spikes_.resize(
   //       kernel().mpi_manager.get_send_buffer_size(), OffGridSpike( 0, 0.0 )
   //       );
@@ -587,13 +542,8 @@
   //   for ( size_t pid = 0; pid < ( size_t )
   //   kernel().mpi_manager.get_num_processes(); ++pid )
   //   {
-<<<<<<< HEAD
-  //     std::vector< uint_t >::iterator readpos = global_grid_spikes_.begin() +
-  //     pos[ pid ];
-=======
   //     std::vector< unsigned int >::iterator readpos =
   //     global_grid_spikes_.begin() + pos[ pid ];
->>>>>>> ba44ac52
 
   //     while ( true )
   //     {
@@ -681,7 +631,6 @@
   // else
   //   kernel().mpi_manager.communicate( local_grid_spikes_,
   //   global_grid_spikes_, displacements_ );
-<<<<<<< HEAD
 }
 
 void
@@ -705,8 +654,6 @@
 {
   return kernel().connection_manager.deliver_secondary_events(
     tid, recv_buffer_secondary_events_ );
-=======
->>>>>>> ba44ac52
 }
 
 void
@@ -1343,11 +1290,7 @@
     {
       const TargetData& target_data =
         recv_buffer[ rank * num_target_data_per_rank + i ];
-<<<<<<< HEAD
       if ( target_data.get_tid() == tid )
-=======
-      if ( target_data.tid == tid )
->>>>>>> ba44ac52
       {
         kernel().connection_manager.add_target( tid, target_data );
       }
