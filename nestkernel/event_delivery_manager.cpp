/*
 *  event_delivery_manager.cpp
 *
 *  This file is part of NEST.
 *
 *  Copyright (C) 2004 The NEST Initiative
 *
 *  NEST is free software: you can redistribute it and/or modify
 *  it under the terms of the GNU General Public License as published by
 *  the Free Software Foundation, either version 2 of the License, or
 *  (at your option) any later version.
 *
 *  NEST is distributed in the hope that it will be useful,
 *  but WITHOUT ANY WARRANTY; without even the implied warranty of
 *  MERCHANTABILITY or FITNESS FOR A PARTICULAR PURPOSE.  See the
 *  GNU General Public License for more details.
 *
 *  You should have received a copy of the GNU General Public License
 *  along with NEST.  If not, see <http://www.gnu.org/licenses/>.
 *
 */

#include "event_delivery_manager.h"

// C++ includes:
#include <algorithm> // rotate

// Includes from libnestutil:
#include "logging.h"

// Includes from nestkernel:
#include "kernel_manager.h"
#include "mpi_manager_impl.h"
#include "vp_manager.h"
#include "vp_manager_impl.h"

// Includes from sli:
#include "dictutils.h"

namespace nest
{
EventDeliveryManager::EventDeliveryManager()
  : off_grid_spiking_( false )
  , moduli_()
  , slice_moduli_()
  , spike_register_()
  , offgrid_spike_register_()
  , local_grid_spikes_()
  , global_grid_spikes_()
  , local_offgrid_spikes_()
  , global_offgrid_spikes_()
  , displacements_()
  , comm_marker_( 0 )
  , time_collocate_( 0.0 )
  , time_communicate_( 0.0 )
<<<<<<< HEAD
=======
  , local_spike_counter_( 0U )
>>>>>>> df5722f4
{
}

EventDeliveryManager::~EventDeliveryManager()
{
  // clear the buffers
  local_grid_spikes_.clear();
  global_grid_spikes_.clear();
  local_offgrid_spikes_.clear();
  global_offgrid_spikes_.clear();
}

void
EventDeliveryManager::initialize()
{
  init_moduli();
<<<<<<< HEAD
  reset_timers();
=======
  reset_timers_counters();
>>>>>>> df5722f4
}

void
EventDeliveryManager::finalize()
{
  // clear the buffers
  local_grid_spikes_.clear();
  global_grid_spikes_.clear();
  local_offgrid_spikes_.clear();
  global_offgrid_spikes_.clear();
}

void
EventDeliveryManager::set_status( const DictionaryDatum& dict )
{
  updateValue< bool >( dict, "off_grid_spiking", off_grid_spiking_ );
}

void
EventDeliveryManager::get_status( DictionaryDatum& dict )
{
  def< bool >( dict, "off_grid_spiking", off_grid_spiking_ );
  def< double >( dict, "time_collocate", time_collocate_ );
  def< double >( dict, "time_communicate", time_communicate_ );
<<<<<<< HEAD
=======
  def< unsigned long >( dict, "local_spike_counter", local_spike_counter_ );
>>>>>>> df5722f4
}

void
EventDeliveryManager::clear_pending_spikes()
{
  configure_spike_buffers();
}

void
EventDeliveryManager::configure_spike_buffers()
{
  assert( kernel().connection_manager.get_min_delay() != 0 );

  spike_register_.clear();
  // the following line does not compile with gcc <= 3.3.5
  spike_register_.resize( kernel().vp_manager.get_num_threads(),
    std::vector< std::vector< unsigned int > >(
                            kernel().connection_manager.get_min_delay() ) );
  for ( size_t j = 0; j < spike_register_.size(); ++j )
    for ( size_t k = 0; k < spike_register_[ j ].size(); ++k )
      spike_register_[ j ][ k ].clear();

  offgrid_spike_register_.clear();
  // the following line does not compile with gcc <= 3.3.5
  offgrid_spike_register_.resize(
    kernel().vp_manager.get_num_threads(),
    std::vector< std::vector< OffGridSpike > >(
      kernel().connection_manager.get_min_delay() ) );
  for ( size_t j = 0; j < offgrid_spike_register_.size(); ++j )
    for ( size_t k = 0; k < offgrid_spike_register_[ j ].size(); ++k )
      offgrid_spike_register_[ j ][ k ].clear();


  // this should also clear all contained elements
  // so no loop required
  secondary_events_buffer_.clear();
  secondary_events_buffer_.resize( kernel().vp_manager.get_num_threads() );


  // send_buffer must be >= 2 as the 'overflow' signal takes up 2 spaces
  // plus the fiunal marker and the done flag for iterations
  // + 1 for the final markers of each thread (invalid_synindex) of secondary
  // events
  // + 1 for the done flag (true) of each process
  int send_buffer_size = kernel().vp_manager.get_num_threads()
          * kernel().connection_manager.get_min_delay()
        + 2
      > 4
    ? kernel().vp_manager.get_num_threads()
        * kernel().connection_manager.get_min_delay()
      + 2
    : 4;
  int recv_buffer_size =
    send_buffer_size * kernel().mpi_manager.get_num_processes();
  kernel().mpi_manager.set_buffer_sizes( send_buffer_size, recv_buffer_size );

  // DEC cxx required 0U literal, HEP 2007-03-26
  local_grid_spikes_.clear();
  local_grid_spikes_.resize( send_buffer_size, 0U );
  local_offgrid_spikes_.clear();
  local_offgrid_spikes_.resize( send_buffer_size, OffGridSpike( 0, 0.0 ) );

  global_grid_spikes_.clear();
  global_grid_spikes_.resize( recv_buffer_size, 0U );

  // insert the end marker for payload event (==invalid_synindex)
  // and insert the done flag (==true)
  // after min_delay 0's (== comm_marker)
  // use the template functions defined in event.h
  // this only needs to be done for one process, because displacements is set to
  // 0 so all processes initially read out the same positions in the global
  // spike buffer
  std::vector< unsigned int >::iterator pos = global_grid_spikes_.begin()
    + kernel().vp_manager.get_num_threads()
      * kernel().connection_manager.get_min_delay();
  write_to_comm_buffer( invalid_synindex, pos );
  write_to_comm_buffer( true, pos );

  global_offgrid_spikes_.clear();
  global_offgrid_spikes_.resize( recv_buffer_size, OffGridSpike( 0, 0.0 ) );

  displacements_.clear();
  displacements_.resize( kernel().mpi_manager.get_num_processes(), 0 );
}

void
EventDeliveryManager::init_moduli()
{
  delay min_delay = kernel().connection_manager.get_min_delay();
  delay max_delay = kernel().connection_manager.get_max_delay();
  assert( min_delay != 0 );
  assert( max_delay != 0 );

  /*
   * Ring buffers use modulos to determine where to store incoming events
   * with given time stamps, relative to the beginning of the slice in which
   * the spikes are delivered from the queue, ie, the slice after the one
   * in which they were generated. The pertaining offsets are 0..max_delay-1.
   */

  moduli_.resize( min_delay + max_delay );

  for ( delay d = 0; d < min_delay + max_delay; ++d )
  {
    moduli_[ d ] = ( kernel().simulation_manager.get_clock().get_steps() + d )
      % ( min_delay + max_delay );
  }

  // Slice-based ring-buffers have one bin per min_delay steps,
  // up to max_delay.  Time is counted as for normal ring buffers.
  // The slice_moduli_ table maps time steps to these bins
  const size_t nbuff = static_cast< size_t >(
    std::ceil( static_cast< double >( min_delay + max_delay ) / min_delay ) );
  slice_moduli_.resize( min_delay + max_delay );
  for ( delay d = 0; d < min_delay + max_delay; ++d )
  {
    slice_moduli_[ d ] = ( ( kernel().simulation_manager.get_clock().get_steps()
                             + d ) / min_delay ) % nbuff;
  }
}

/**
 * This function is called after all nodes have been updated.
 * We can compute the value of (T+d) mod max_delay without explicit
 * reference to the network clock, because compute_moduli_ is
 * called whenever the network clock advances.
 * The various modulos for all available delays are stored in
 * a lookup-table and this table is rotated once per time slice.
 */
void
EventDeliveryManager::update_moduli()
{
  delay min_delay = kernel().connection_manager.get_min_delay();
  delay max_delay = kernel().connection_manager.get_max_delay();
  assert( min_delay != 0 );
  assert( max_delay != 0 );

  /*
   * Note that for updating the modulos, it is sufficient
   * to rotate the buffer to the left.
   */
  assert( moduli_.size() == ( index )( min_delay + max_delay ) );
  std::rotate( moduli_.begin(), moduli_.begin() + min_delay, moduli_.end() );

  /* For the slice-based ring buffer, we cannot rotate the table, but
   have to re-compute it, since max_delay_ may not be a multiple of
   min_delay_.  Reference time is the time at the beginning of the slice.
   */
  const size_t nbuff = static_cast< size_t >(
    std::ceil( static_cast< double >( min_delay + max_delay ) / min_delay ) );
  for ( delay d = 0; d < min_delay + max_delay; ++d )
  {
    slice_moduli_[ d ] = ( ( kernel().simulation_manager.get_clock().get_steps()
                             + d ) / min_delay ) % nbuff;
  }
}

void
<<<<<<< HEAD
EventDeliveryManager::reset_timers()
{
  time_collocate_ = 0.0;
  time_communicate_ = 0.0;
=======
EventDeliveryManager::reset_timers_counters()
{
  time_collocate_ = 0.0;
  time_communicate_ = 0.0;
  local_spike_counter_ = 0U;
>>>>>>> df5722f4
}

void
EventDeliveryManager::collocate_buffers_( bool done )
{
  // count number of spikes in registers
  int num_spikes = 0;
  int num_grid_spikes = 0;
  int num_offgrid_spikes = 0;
  int uintsize_secondary_events = 0;

  std::vector< std::vector< std::vector< unsigned int > > >::iterator i;
  std::vector< std::vector< unsigned int > >::iterator j;
  for ( i = spike_register_.begin(); i != spike_register_.end(); ++i )
    for ( j = i->begin(); j != i->end(); ++j )
      num_grid_spikes += j->size();

  std::vector< std::vector< std::vector< OffGridSpike > > >::iterator it;
  std::vector< std::vector< OffGridSpike > >::iterator jt;
  for ( it = offgrid_spike_register_.begin();
        it != offgrid_spike_register_.end();
        ++it )
    for ( jt = it->begin(); jt != it->end(); ++jt )
      num_offgrid_spikes += jt->size();

  // accumulate number of generated spikes in the local spike counter
  local_spike_counter_ += num_grid_spikes + num_offgrid_spikes;

  // here we need to count the secondary events and take them
  // into account in the size of the buffers
  // assume that we already serialized all secondary
  // events into the secondary_events_buffer_
  // and that secondary_events_buffer_.size() contains the correct size
  // of this buffer in units of unsigned int

  for ( j = secondary_events_buffer_.begin();
        j != secondary_events_buffer_.end();
        ++j )
    uintsize_secondary_events += j->size();

  // +1 because we need one end marker invalid_synindex
  // +1 for bool-value done
  num_spikes =
    num_grid_spikes + num_offgrid_spikes + uintsize_secondary_events + 2;

  if ( !off_grid_spiking_ ) // on grid spiking
  {
    // make sure buffers are correctly sized
    if ( global_grid_spikes_.size()
      != static_cast< unsigned int >(
           kernel().mpi_manager.get_recv_buffer_size() ) )
      global_grid_spikes_.resize(
        kernel().mpi_manager.get_recv_buffer_size(), 0 );

    if ( num_spikes + ( kernel().vp_manager.get_num_threads()
                        * kernel().connection_manager.get_min_delay() )
      > static_cast< unsigned int >(
           kernel().mpi_manager.get_send_buffer_size() ) )
      local_grid_spikes_.resize(
        ( num_spikes + ( kernel().connection_manager.get_min_delay()
                         * kernel().vp_manager.get_num_threads() ) ),
        0 );
    else if ( local_grid_spikes_.size()
      < static_cast< unsigned int >(
                kernel().mpi_manager.get_send_buffer_size() ) )
      local_grid_spikes_.resize(
        kernel().mpi_manager.get_send_buffer_size(), 0 );

    // collocate the entries of spike_registers into local_grid_spikes__
    std::vector< unsigned int >::iterator pos = local_grid_spikes_.begin();
    if ( num_offgrid_spikes == 0 )
    {
      for ( i = spike_register_.begin(); i != spike_register_.end(); ++i )
        for ( j = i->begin(); j != i->end(); ++j )
        {
          pos = std::copy( j->begin(), j->end(), pos );
          *pos = comm_marker_;
          ++pos;
        }
    }
    else
    {
      std::vector< OffGridSpike >::iterator n;
      it = offgrid_spike_register_.begin();
      for ( i = spike_register_.begin(); i != spike_register_.end(); ++i )
      {
        jt = it->begin();
        for ( j = i->begin(); j != i->end(); ++j )
        {
          pos = std::copy( j->begin(), j->end(), pos );
          for ( n = jt->begin(); n != jt->end(); ++n )
          {
            *pos = n->get_gid();
            ++pos;
          }
          *pos = comm_marker_;
          ++pos;
          ++jt;
        }
        ++it;
      }
      for ( it = offgrid_spike_register_.begin();
            it != offgrid_spike_register_.end();
            ++it )
        for ( jt = it->begin(); jt != it->end(); ++jt )
          jt->clear();
    }

    // remove old spikes from the spike_register_
    for ( i = spike_register_.begin(); i != spike_register_.end(); ++i )
      for ( j = i->begin(); j != i->end(); ++j )
        j->clear();

    // here all spikes have been written to the local_grid_spikes buffer
    // pos points to next position in this outgoing communication buffer
    for ( j = secondary_events_buffer_.begin();
          j != secondary_events_buffer_.end();
          ++j )
    {
      pos = std::copy( j->begin(), j->end(), pos );
      j->clear();
    }

    // end marker after last secondary event
    // made sure in resize that this position is still allocated
    write_to_comm_buffer( invalid_synindex, pos );
    // append the boolean value indicating whether we are done here
    write_to_comm_buffer( done, pos );
  }
  else // off_grid_spiking
  {
    // make sure buffers are correctly sized
    if ( global_offgrid_spikes_.size()
      != static_cast< unsigned int >(
           kernel().mpi_manager.get_recv_buffer_size() ) )
      global_offgrid_spikes_.resize(
        kernel().mpi_manager.get_recv_buffer_size(), OffGridSpike( 0, 0.0 ) );

    if ( num_spikes + ( kernel().vp_manager.get_num_threads()
                        * kernel().connection_manager.get_min_delay() )
      > static_cast< unsigned int >(
           kernel().mpi_manager.get_send_buffer_size() ) )
      local_offgrid_spikes_.resize(
        ( num_spikes + ( kernel().connection_manager.get_min_delay()
                         * kernel().vp_manager.get_num_threads() ) ),
        OffGridSpike( 0, 0.0 ) );
    else if ( local_offgrid_spikes_.size()
      < static_cast< unsigned int >(
                kernel().mpi_manager.get_send_buffer_size() ) )
      local_offgrid_spikes_.resize(
        kernel().mpi_manager.get_send_buffer_size(), OffGridSpike( 0, 0.0 ) );

    // collocate the entries of spike_registers into local_offgrid_spikes__
    std::vector< OffGridSpike >::iterator pos = local_offgrid_spikes_.begin();
    if ( num_grid_spikes == 0 )
      for ( it = offgrid_spike_register_.begin();
            it != offgrid_spike_register_.end();
            ++it )
        for ( jt = it->begin(); jt != it->end(); ++jt )
        {
          pos = std::copy( jt->begin(), jt->end(), pos );
          pos->set_gid( comm_marker_ );
          ++pos;
        }
    else
    {
      std::vector< unsigned int >::iterator n;
      i = spike_register_.begin();
      for ( it = offgrid_spike_register_.begin();
            it != offgrid_spike_register_.end();
            ++it )
      {
        j = i->begin();
        for ( jt = it->begin(); jt != it->end(); ++jt )
        {
          pos = std::copy( jt->begin(), jt->end(), pos );
          for ( n = j->begin(); n != j->end(); ++n )
          {
            *pos = OffGridSpike( *n, 0 );
            ++pos;
          }
          pos->set_gid( comm_marker_ );
          ++pos;
          ++j;
        }
        ++i;
      }
      for ( i = spike_register_.begin(); i != spike_register_.end(); ++i )
        for ( j = i->begin(); j != i->end(); ++j )
          j->clear();
    }

    // empty offgrid_spike_register_
    for ( it = offgrid_spike_register_.begin();
          it != offgrid_spike_register_.end();
          ++it )
      for ( jt = it->begin(); jt != it->end(); ++jt )
        jt->clear();
  }
}

// returns the done value
bool
EventDeliveryManager::deliver_events( thread t )
{
  // are we done?
  bool done = true;

  // deliver only at beginning of time slice
  if ( kernel().simulation_manager.get_from_step() > 0 )
    return done;

  SpikeEvent se;

  std::vector< int > pos( displacements_ );

  if ( !off_grid_spiking_ ) // on_grid_spiking
  {
    // prepare Time objects for every possible time stamp within min_delay_
    std::vector< Time > prepared_timestamps(
      kernel().connection_manager.get_min_delay() );
    for ( size_t lag = 0;
          lag < ( size_t ) kernel().connection_manager.get_min_delay();
          lag++ )
    {
      prepared_timestamps[ lag ] =
        kernel().simulation_manager.get_clock() - Time::step( lag );
    }

    for ( size_t vp = 0;
          vp < ( size_t ) kernel().vp_manager.get_num_virtual_processes();
          ++vp )
    {
      size_t pid = kernel().mpi_manager.get_process_id( vp );
      int pos_pid = pos[ pid ];
      int lag = kernel().connection_manager.get_min_delay() - 1;
      while ( lag >= 0 )
      {
        index nid = global_grid_spikes_[ pos_pid ];
        if ( nid != static_cast< index >( comm_marker_ ) )
        {
          // tell all local nodes about spikes on remote machines.
          se.set_stamp( prepared_timestamps[ lag ] );
          se.set_sender_gid( nid );
          kernel().connection_manager.send( t, nid, se );
        }
        else
        {
          --lag;
        }
        ++pos_pid;
      }
      pos[ pid ] = pos_pid;
    }

    // here we are done with the spiking events
    // pos[pid] for each pid now points to the first entry of
    // the secondary events

    for ( size_t pid = 0;
          pid < ( size_t ) kernel().mpi_manager.get_num_processes();
          ++pid )
    {
      std::vector< unsigned int >::iterator readpos =
        global_grid_spikes_.begin() + pos[ pid ];

      while ( true )
      {
        // we must not use unsigned int for the type, otherwise
        // the encoding will be different on JUQUEEN for the
        // index written into the buffer and read out of it
        synindex synid;
        read_from_comm_buffer( synid, readpos );

        if ( synid == invalid_synindex )
          break;
        --readpos;

        kernel().model_manager.assert_valid_syn_id( synid );

        kernel().model_manager.get_secondary_event_prototype( synid, t )
          << readpos;

        kernel().connection_manager.send_secondary(
          t, kernel().model_manager.get_secondary_event_prototype( synid, t ) );
      } // of while (true)

      // read the done value of the p-th num_process

      // must be a bool (same type as on the sending side)
      // otherwise the encoding will be inconsistent on JUQUEEN
      bool done_p;
      read_from_comm_buffer( done_p, readpos );
      done = done && done_p;
    }
  }
  else // off grid spiking
  {
    // prepare Time objects for every possible time stamp within min_delay_
    std::vector< Time > prepared_timestamps(
      kernel().connection_manager.get_min_delay() );
    for ( size_t lag = 0;
          lag < ( size_t ) kernel().connection_manager.get_min_delay();
          lag++ )
    {
      prepared_timestamps[ lag ] =
        kernel().simulation_manager.get_clock() - Time::step( lag );
    }

    for ( size_t vp = 0;
          vp < ( size_t ) kernel().vp_manager.get_num_virtual_processes();
          ++vp )
    {
      size_t pid = kernel().mpi_manager.get_process_id( vp );
      int pos_pid = pos[ pid ];
      int lag = kernel().connection_manager.get_min_delay() - 1;
      while ( lag >= 0 )
      {
        index nid = global_offgrid_spikes_[ pos_pid ].get_gid();
        if ( nid != static_cast< index >( comm_marker_ ) )
        {
          // tell all local nodes about spikes on remote machines.
          se.set_stamp( prepared_timestamps[ lag ] );
          se.set_sender_gid( nid );
          se.set_offset( global_offgrid_spikes_[ pos_pid ].get_offset() );
          kernel().connection_manager.send( t, nid, se );
        }
        else
        {
          --lag;
        }
        ++pos_pid;
      }
      pos[ pid ] = pos_pid;
    }
  }

  return done;
}

void
EventDeliveryManager::gather_events( bool done )
{
  // IMPORTANT: Ensure that gather_events(..) is called from a single thread and
  //            NOT from a parallel OpenMP region!!!
<<<<<<< HEAD
  stw_collocate_.reset();
  stw_collocate_.start();
  collocate_buffers_( done );
  stw_collocate_.stop();
  time_collocate_ += stw_collocate_.elapsed();
  stw_communicate_.reset();
  stw_communicate_.start();
  if ( off_grid_spiking_ )
  {
    kernel().mpi_manager.communicate( local_offgrid_spikes_, global_offgrid_spikes_, displacements_ );
  }
  else
  {
    kernel().mpi_manager.communicate( local_grid_spikes_, global_grid_spikes_, displacements_ );
  }
  stw_communicate_.stop();
  time_communicate_ += stw_communicate_.elapsed();
=======

  // Stop watch for time measurements within this function
  static Stopwatch stw_local;

  stw_local.reset();
  stw_local.start();
  collocate_buffers_( done );
  stw_local.stop();
  time_collocate_ += stw_local.elapsed();
  stw_local.reset();
  stw_local.start();
  if ( off_grid_spiking_ )
  {
    kernel().mpi_manager.communicate(
      local_offgrid_spikes_, global_offgrid_spikes_, displacements_ );
  }
  else
  {
    kernel().mpi_manager.communicate(
      local_grid_spikes_, global_grid_spikes_, displacements_ );
  }
  stw_local.stop();
  time_communicate_ += stw_local.elapsed();
>>>>>>> df5722f4
}
}<|MERGE_RESOLUTION|>--- conflicted
+++ resolved
@@ -53,10 +53,7 @@
   , comm_marker_( 0 )
   , time_collocate_( 0.0 )
   , time_communicate_( 0.0 )
-<<<<<<< HEAD
-=======
   , local_spike_counter_( 0U )
->>>>>>> df5722f4
 {
 }
 
@@ -73,11 +70,7 @@
 EventDeliveryManager::initialize()
 {
   init_moduli();
-<<<<<<< HEAD
-  reset_timers();
-=======
   reset_timers_counters();
->>>>>>> df5722f4
 }
 
 void
@@ -102,10 +95,7 @@
   def< bool >( dict, "off_grid_spiking", off_grid_spiking_ );
   def< double >( dict, "time_collocate", time_collocate_ );
   def< double >( dict, "time_communicate", time_communicate_ );
-<<<<<<< HEAD
-=======
   def< unsigned long >( dict, "local_spike_counter", local_spike_counter_ );
->>>>>>> df5722f4
 }
 
 void
@@ -264,18 +254,11 @@
 }
 
 void
-<<<<<<< HEAD
-EventDeliveryManager::reset_timers()
-{
-  time_collocate_ = 0.0;
-  time_communicate_ = 0.0;
-=======
 EventDeliveryManager::reset_timers_counters()
 {
   time_collocate_ = 0.0;
   time_communicate_ = 0.0;
   local_spike_counter_ = 0U;
->>>>>>> df5722f4
 }
 
 void
@@ -621,25 +604,6 @@
 {
   // IMPORTANT: Ensure that gather_events(..) is called from a single thread and
   //            NOT from a parallel OpenMP region!!!
-<<<<<<< HEAD
-  stw_collocate_.reset();
-  stw_collocate_.start();
-  collocate_buffers_( done );
-  stw_collocate_.stop();
-  time_collocate_ += stw_collocate_.elapsed();
-  stw_communicate_.reset();
-  stw_communicate_.start();
-  if ( off_grid_spiking_ )
-  {
-    kernel().mpi_manager.communicate( local_offgrid_spikes_, global_offgrid_spikes_, displacements_ );
-  }
-  else
-  {
-    kernel().mpi_manager.communicate( local_grid_spikes_, global_grid_spikes_, displacements_ );
-  }
-  stw_communicate_.stop();
-  time_communicate_ += stw_communicate_.elapsed();
-=======
 
   // Stop watch for time measurements within this function
   static Stopwatch stw_local;
@@ -663,6 +627,5 @@
   }
   stw_local.stop();
   time_communicate_ += stw_local.elapsed();
->>>>>>> df5722f4
 }
 }