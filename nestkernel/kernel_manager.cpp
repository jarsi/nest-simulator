/*
 *  kernel_manager.cpp
 *
 *  This file is part of NEST.
 *
 *  Copyright (C) 2004 The NEST Initiative
 *
 *  NEST is free software: you can redistribute it and/or modify
 *  it under the terms of the GNU General Public License as published by
 *  the Free Software Foundation, either version 2 of the License, or
 *  (at your option) any later version.
 *
 *  NEST is distributed in the hope that it will be useful,
 *  but WITHOUT ANY WARRANTY; without even the implied warranty of
 *  MERCHANTABILITY or FITNESS FOR A PARTICULAR PURPOSE.  See the
 *  GNU General Public License for more details.
 *
 *  You should have received a copy of the GNU General Public License
 *  along with NEST.  If not, see <http://www.gnu.org/licenses/>.
 *
 */

#include "kernel_manager.h"

nest::KernelManager* nest::KernelManager::kernel_manager_instance_ = 0;

void
nest::KernelManager::create_kernel_manager()
{
#pragma omp critical( create_kernel_manager )
  {
    if ( kernel_manager_instance_ == 0 )
    {
      kernel_manager_instance_ = new KernelManager();
      assert( kernel_manager_instance_ );
    }
  }
}

void
nest::KernelManager::destroy_kernel_manager()
{
  kernel_manager_instance_->logging_manager.set_logging_level( M_QUIET );
  kernel_manager_instance_->finalize();
  delete kernel_manager_instance_;
}

nest::KernelManager::KernelManager()
  : logging_manager()
  , io_manager()
  , mpi_manager()
  , vp_manager()
  , rng_manager()
  , simulation_manager()
  , modelrange_manager()
  , connection_manager()
  , sp_manager()
  , event_delivery_manager()
  , model_manager()
  , music_manager()
  , node_manager()
  , initialized_( false )
{
}

nest::KernelManager::~KernelManager()
{
}

void
nest::KernelManager::initialize()
{
  logging_manager.initialize(); // must come first so others can log
  io_manager.initialize();      // independent of others

  mpi_manager.initialize(); // set up inter-process communication
  vp_manager.initialize();  // set up threads

  // invariant: process infrastructure (MPI, threads) in place

  rng_manager.initialize(); // depends on number of VPs

  // invariant: supporting managers set up

  // "Core kernel managers" follow
  simulation_manager.initialize(); // independent of others
  modelrange_manager.initialize(); // independent of others
  connection_manager.initialize(); // depends only on num of threads
  sp_manager.initialize();

  // prerequisites:
  //   - min_delay/max_delay available (connection_manager)
  //   - clock initialized (simulation_manager)
  event_delivery_manager.initialize();

  model_manager.initialize(); // depends on number of threads

  music_manager.initialize();

  // prerequisites:
  //   - modelrange_manager initialized
  //   - model_manager for pristine models
  //   - vp_manager for number of threads
  node_manager.initialize(); // must come last

  initialized_ = true;
}

void
nest::KernelManager::finalize()
{
  initialized_ = false;

  // reverse order of calls as in initialize()
  node_manager.finalize();
  music_manager.finalize();
  model_manager.finalize();
  event_delivery_manager.finalize();
  sp_manager.finalize();
  connection_manager.finalize();
  modelrange_manager.finalize();
  simulation_manager.finalize();

  rng_manager.finalize();

  vp_manager.finalize();
  mpi_manager.finalize();

  io_manager.finalize();
  logging_manager.finalize();
}

void
nest::KernelManager::reset()
{
  finalize();
  initialize();
}

void
nest::KernelManager::num_threads_changed_reset()
{
  node_manager.finalize();
  model_manager.finalize();
  connection_manager.finalize();
  modelrange_manager.finalize();
  rng_manager.finalize();

  rng_manager.initialize();
<<<<<<< HEAD
  // independant of threads, but node_manager needs it reset
  modelrange_manager.initialize();
  connection_builder_manager.initialize();
=======
  modelrange_manager.initialize(); // independant of threads, but node_manager needs it reset
  connection_manager.initialize();
>>>>>>> fdfed898
  model_manager.initialize();
  music_manager.initialize();
  node_manager.initialize();
}

void
nest::KernelManager::set_status( const DictionaryDatum& dict )
{
  assert( is_initialized() );
  logging_manager.set_status( dict );
  io_manager.set_status( dict );

  mpi_manager.set_status( dict );
  vp_manager.set_status( dict );

  // set RNGs --- MUST come after n_threads_ is updated
  rng_manager.set_status( dict );
  simulation_manager.set_status( dict );
  modelrange_manager.set_status( dict );
  connection_manager.set_status( dict );
  sp_manager.set_status( dict );

  event_delivery_manager.set_status( dict );
  model_manager.set_status( dict );
  music_manager.set_status( dict );

  node_manager.set_status( dict ); // has to be called last
}

void
nest::KernelManager::get_status( DictionaryDatum& dict )
{
  assert( is_initialized() );
  logging_manager.get_status( dict );
  io_manager.get_status( dict );

  mpi_manager.get_status( dict );
  vp_manager.get_status( dict );

  rng_manager.get_status( dict );
  simulation_manager.get_status( dict );
  modelrange_manager.get_status( dict );
  connection_manager.get_status( dict );
  sp_manager.get_status( dict );

  event_delivery_manager.get_status( dict );
  model_manager.get_status( dict );
  music_manager.get_status( dict );

  node_manager.get_status( dict );
}<|MERGE_RESOLUTION|>--- conflicted
+++ resolved
@@ -147,14 +147,9 @@
   rng_manager.finalize();
 
   rng_manager.initialize();
-<<<<<<< HEAD
-  // independant of threads, but node_manager needs it reset
+  // independent of threads, but node_manager needs it reset
   modelrange_manager.initialize();
-  connection_builder_manager.initialize();
-=======
-  modelrange_manager.initialize(); // independant of threads, but node_manager needs it reset
   connection_manager.initialize();
->>>>>>> fdfed898
   model_manager.initialize();
   music_manager.initialize();
   node_manager.initialize();
