/*
 *  music_manager.h
 *
 *  This file is part of NEST.
 *
 *  Copyright (C) 2004 The NEST Initiative
 *
 *  NEST is free software: you can redistribute it and/or modify
 *  it under the terms of the GNU General Public License as published by
 *  the Free Software Foundation, either version 2 of the License, or
 *  (at your option) any later version.
 *
 *  NEST is distributed in the hope that it will be useful,
 *  but WITHOUT ANY WARRANTY; without even the implied warranty of
 *  MERCHANTABILITY or FITNESS FOR A PARTICULAR PURPOSE.  See the
 *  GNU General Public License for more details.
 *
 *  You should have received a copy of the GNU General Public License
 *  along with NEST.  If not, see <http://www.gnu.org/licenses/>.
 *
 */

#ifndef MUSIC_MANAGER_H
#define MUSIC_MANAGER_H

#include "config.h"

#ifdef HAVE_MUSIC
#include <music.hh>
#endif
#include <string>

// Includes from nestkernel:
#include "manager_interface.h"
#include "nest_types.h"

// Includes from sli:
#include "dict.h"

#ifdef HAVE_MUSIC
#include "music_event_handler.h"
#endif

/*
Encapsulates all calls to MUSIC. We need to strip out all #ifdef
HAVE_MUSIC from other places and put them here. Look into those
functions:

void nest::Communicator::finalize()

Linked Functions:

void set_status( index, const DictionaryDatum& );
DictionaryDatum get_status( index );
void register_music_in_port( std::string portname );
void unregister_music_in_port( std::string portname );
void register_music_event_in_proxy( std::string portname, int channel,
nest::Node* mp );
void set_music_in_port_acceptable_latency( std::string portname, double
latency );
void set_music_in_port_max_buffered( std::string portname, int maxbuffered );
void publish_music_in_ports_();
void update_music_event_handlers_( Time const&, const long, const long );

Linked Data Structures:

struct MusicPortData
std::map< std::string, MusicPortData > music_in_portlist_;
std::map< std::string, MusicEventHandler > music_in_portmap_;
 */

namespace nest
{

class MUSICManager : public ManagerInterface
{
public:
  virtual void initialize(); // called from meta-manager to construct
  virtual void finalize();   // called from meta-manger to reinit

  virtual void set_status( const DictionaryDatum& );
  virtual void get_status( DictionaryDatum& );

  MUSICManager();

  void init_music( int* argc, char** argv[] );

  /**
   * Enter the runtime mode. This must be done before simulating. After having
   * entered runtime mode ports cannot be published anymore.
   * \param h_min_delay is the length of a time slice, after which
   * communication should take place.
   */
  void enter_runtime( double h_min_delay );

  /**
   * Advance the time of music by 1 simulation step.
   */
  void advance_music_time();

  void music_finalize(); // called from MPIManager::mpi_finalize

#ifdef HAVE_MUSIC
  MPI::Intracomm communicator();

  MUSIC::Setup* get_music_setup();
  MUSIC::Runtime* get_music_runtime();

  /**
   * Register a MUSIC input port (portname) with the port list.
   * This will increment the counter of the respective entry in the
   * music_in_portlist.
   *
   * The argument pristine should be set to true when a model
   * registers the initial port name. This typically happens when the
   * copy constructor of the model registers a port, as in
   * models/music_event_in_proxy.cpp. Setting pristine = true causes
   * the port to be also added to pristine_music_in_portlist.  See
   * also comment above Network::pristine_music_in_portlist_.
   */
  void register_music_in_port( std::string portname, bool pristine = false );

  /**
   * Unregister a MUSIC input port (portname) from the port list.
   * This will decrement the counter of the respective entry in the
   * music_in_portlist and remove the entry if the counter is 0
   * after decrementing it.
   */
  void unregister_music_in_port( std::string portname );

  /**
   * Register a node (of type music_input_proxy) with a given MUSIC
   * port (portname) and a specific channel. The proxy will be
   * notified, if a MUSIC event is being received on the respective
   * channel and port.
   */
  void register_music_event_in_proxy( std::string portname,
    int channel,
    nest::Node* mp );

  /**
   * Set the acceptable latency (latency) for a music input port (portname).
   */
  void set_music_in_port_acceptable_latency( std::string portname,
    double latency );
<<<<<<< HEAD
  void set_music_in_port_max_buffered( std::string portname,
    int_t maxbuffered );
=======
  void set_music_in_port_max_buffered( std::string portname, int maxbuffered );
>>>>>>> 1fd378f8
  /**
   * Data structure to hold variables and parameters associated with a port.
   */
  struct MusicPortData
  {
<<<<<<< HEAD
    MusicPortData( size_t n, double latency, int_t m )
=======
    MusicPortData( size_t n, double latency, int m )
>>>>>>> 1fd378f8
      : n_input_proxies( n )
      , acceptable_latency( latency )
      , max_buffered( m )
    {
    }
    MusicPortData()
    {
    }
    size_t n_input_proxies; // Counter for number of music_input proxies
                            // connected to this port
    double acceptable_latency;
<<<<<<< HEAD
    int_t max_buffered;
=======
    int max_buffered;
>>>>>>> 1fd378f8
  };

  /**
   * The mapping between MUSIC input ports identified by portname
   * and the corresponding port variables and parameters.
   * @see register_music_in_port()
   * @see unregister_music_in_port()
   */
  std::map< std::string, MusicPortData > music_in_portlist_;

  /**
   * A copy of music_in_portlist_ at the pristine state.
   *
   * This is used to reset music_in_portlist_ to its pristine state in
   * initialize (a default state). Pristine here refers to the
   * initial state of music_in_portlist_ after the loading of the
   * pristine_models_.
   */
  std::map< std::string, MusicPortData > pristine_music_in_portlist_;

  /**
   * The mapping between MUSIC input ports identified by portname
   * and the corresponding MUSIC event handler.
   */
  std::map< std::string, MusicEventHandler > music_in_portmap_;

  /**
   * Publish all MUSIC input ports that were registered using
   * Network::register_music_event_in_proxy().
   */
  void publish_music_in_ports_();

  /**
   * Call update() for each of the registered MUSIC event handlers
   * to deliver all queued events to the target music_in_proxies.
   */
  void update_music_event_handlers( Time const&, const long, const long );
#endif

private:
#ifdef HAVE_MUSIC
  MUSIC::Setup* music_setup;     //!< pointer to a MUSIC setup object
  MUSIC::Runtime* music_runtime; //!< pointer to a MUSIC runtime object
#endif
};
}


#endif /* MUSIC_MANAGER_H */<|MERGE_RESOLUTION|>--- conflicted
+++ resolved
@@ -143,22 +143,13 @@
    */
   void set_music_in_port_acceptable_latency( std::string portname,
     double latency );
-<<<<<<< HEAD
-  void set_music_in_port_max_buffered( std::string portname,
-    int_t maxbuffered );
-=======
   void set_music_in_port_max_buffered( std::string portname, int maxbuffered );
->>>>>>> 1fd378f8
   /**
    * Data structure to hold variables and parameters associated with a port.
    */
   struct MusicPortData
   {
-<<<<<<< HEAD
-    MusicPortData( size_t n, double latency, int_t m )
-=======
     MusicPortData( size_t n, double latency, int m )
->>>>>>> 1fd378f8
       : n_input_proxies( n )
       , acceptable_latency( latency )
       , max_buffered( m )
@@ -170,11 +161,7 @@
     size_t n_input_proxies; // Counter for number of music_input proxies
                             // connected to this port
     double acceptable_latency;
-<<<<<<< HEAD
-    int_t max_buffered;
-=======
     int max_buffered;
->>>>>>> 1fd378f8
   };
 
   /**
