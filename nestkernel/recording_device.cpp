/*
 *  recording_device.cpp
 *
 *  This file is part of NEST.
 *
 *  Copyright (C) 2004 The NEST Initiative
 *
 *  NEST is free software: you can redistribute it and/or modify
 *  it under the terms of the GNU General Public License as published by
 *  the Free Software Foundation, either version 2 of the License, or
 *  (at your option) any later version.
 *
 *  NEST is distributed in the hope that it will be useful,
 *  but WITHOUT ANY WARRANTY; without even the implied warranty of
 *  MERCHANTABILITY or FITNESS FOR A PARTICULAR PURPOSE.  See the
 *  GNU General Public License for more details.
 *
 *  You should have received a copy of the GNU General Public License
 *  along with NEST.  If not, see <http://www.gnu.org/licenses/>.
 *
 */

#include "recording_device.h"

// C++ includes:
#include <iomanip>
#include <iostream> // using cerr for error message.

// Generated includes:
#include "config.h"

// Includes from libnestutil:
#include "compose.hpp"
#include "logging.h"

// Includes from nestkernel:
#include "exceptions.h"
#include "kernel_manager.h"
#include "vp_manager_impl.h"

// Includes from sli:
#include "arraydatum.h"
#include "dictutils.h"
#include "fdstream.h"
#include "iostreamdatum.h"
#include "sliexceptions.h"

/* ----------------------------------------------------------------
 * Default constructors defining default parameters and state
 * ---------------------------------------------------------------- */

nest::RecordingDevice::Parameters_::Parameters_( const std::string& file_ext,
  bool withtime,
  bool withgid,
  bool withweight,
  bool withtargetgid,
  bool withport,
  bool withrport )
  : to_file_( false )
  , to_screen_( false )
  , to_memory_( true )
  , to_accumulator_( false )
  , time_in_steps_( false )
  , precise_times_( false )
  , withgid_( withgid )
  , withtime_( withtime )
  , withweight_( withweight )
  , withtargetgid_( withtargetgid )
  , withport_( withport )
  , withrport_( withrport )
  , precision_( 3 )
  , scientific_( false )
  , user_set_precise_times_( false )
  , user_set_precision_( false )
  , binary_( false )
  , fbuffer_size_( BUFSIZ ) // default buffer size as defined in <cstdio>
  , label_()
  , file_ext_( file_ext )
  , filename_()
  , close_after_simulate_( false )
  , flush_after_simulate_( true )
  , flush_records_( false )
  , close_on_reset_( true )
{
}

nest::RecordingDevice::State_::State_()
  : events_( 0 )
  , event_senders_()
  , event_targets_()
  , event_ports_()
  , event_rports_()
  , event_times_ms_()
  , event_times_steps_()
  , event_times_offsets_()
{
}

/* ----------------------------------------------------------------
 * Parameter extraction and manipulation functions
 * ---------------------------------------------------------------- */

void
nest::RecordingDevice::Parameters_::get( const RecordingDevice& rd,
  DictionaryDatum& d ) const
{
  ( *d )[ names::label ] = label_;

  ( *d )[ names::withtime ] = withtime_;
  ( *d )[ names::withgid ] = withgid_;
  ( *d )[ names::withweight ] = withweight_;
  ( *d )[ names::withtargetgid ] = withtargetgid_;
  ( *d )[ names::withport ] = withport_;
  ( *d )[ names::withrport ] = withrport_;

  ( *d )[ names::time_in_steps ] = time_in_steps_;
  if ( rd.mode_ == RecordingDevice::SPIKE_DETECTOR )
  {
    ( *d )[ names::precise_times ] = precise_times_;
  }
  if ( rd.mode_ == RecordingDevice::WEIGHT_RECORDER )
  {
    ( *d )[ names::precise_times ] = precise_times_;
  }
  // We must maintain /to_file, /to_screen, and /to_memory, because
  // the new /record_to feature is not working in Pynest.
  ( *d )[ names::to_screen ] = to_screen_;
  ( *d )[ names::to_memory ] = to_memory_;
  ( *d )[ names::to_file ] = to_file_;
  if ( rd.mode_ == RecordingDevice::MULTIMETER )
  {
    ( *d )[ names::to_accumulator ] = to_accumulator_;
  }
  ArrayDatum ad;
  if ( to_file_ )
  {
    ad.push_back( LiteralDatum( names::file ) );
  }
  if ( to_memory_ )
  {
    ad.push_back( LiteralDatum( names::memory ) );
  }
  if ( to_screen_ )
  {
    ad.push_back( LiteralDatum( names::screen ) );
  }
  if ( rd.mode_ == RecordingDevice::MULTIMETER )
  {
    if ( to_accumulator_ )
    {
      ad.push_back( LiteralDatum( names::accumulator ) );
    }
  }
  ( *d )[ names::record_to ] = ad;

  ( *d )[ names::file_extension ] = file_ext_;
  ( *d )[ names::precision ] = precision_;
  ( *d )[ names::scientific ] = scientific_;

  ( *d )[ names::binary ] = binary_;
  ( *d )[ names::fbuffer_size ] = fbuffer_size_;

  ( *d )[ names::close_after_simulate ] = close_after_simulate_;
  ( *d )[ names::flush_after_simulate ] = flush_after_simulate_;
  ( *d )[ names::flush_records ] = flush_records_;
  ( *d )[ names::close_on_reset ] = close_on_reset_;

  if ( to_file_ && not filename_.empty() )
  {
    initialize_property_array( d, names::filenames );
    append_property( d, names::filenames, filename_ );
  }
}

void
nest::RecordingDevice::Parameters_::set( const RecordingDevice& rd,
  const Buffers_&,
  const DictionaryDatum& d )
{
  updateValue< std::string >( d, names::label, label_ );
  updateValue< bool >( d, names::withgid, withgid_ );
  updateValue< bool >( d, names::withtime, withtime_ );
  updateValue< bool >( d, names::withweight, withweight_ );
  updateValue< bool >( d, names::withtargetgid, withtargetgid_ );
  updateValue< bool >( d, names::withport, withport_ );
  updateValue< bool >( d, names::withrport, withrport_ );
  updateValue< bool >( d, names::time_in_steps, time_in_steps_ );
  if ( rd.mode_ == RecordingDevice::SPIKE_DETECTOR
    or rd.mode_ == RecordingDevice::WEIGHT_RECORDER )
  {
    if ( d->known( names::precise_times ) )
    {
      user_set_precise_times_ = true;
      updateValue< bool >( d, names::precise_times, precise_times_ );
    }
  }
  updateValue< std::string >( d, names::file_extension, file_ext_ );
  if ( d->known( names::precision ) )
  {
    user_set_precision_ = true;
    updateValue< long >( d, names::precision, precision_ );
  }
  updateValue< bool >( d, names::scientific, scientific_ );

  updateValue< bool >( d, names::binary, binary_ );

  long fbuffer_size;
  if ( updateValue< long >( d, names::fbuffer_size, fbuffer_size ) )
  {
    if ( fbuffer_size < 0 )
    {
      throw BadProperty( "/fbuffer_size must be <= 0" );
    }
    else
    {
      fbuffer_size_old_ = fbuffer_size_;
      fbuffer_size_ = fbuffer_size;
    }
  }

  updateValue< bool >( d, names::close_after_simulate, close_after_simulate_ );
  updateValue< bool >( d, names::flush_after_simulate, flush_after_simulate_ );
  updateValue< bool >( d, names::flush_records, flush_records_ );
  updateValue< bool >( d, names::close_on_reset, close_on_reset_ );

  // In Pynest we cannot use /record_to, because we have no way to pass
  // values as LiteralDatum. Thus, we must keep the boolean flags.
  // We must have || rec_change at the end, otherwise short-circuiting may
  // mean that some flags are not read.
  bool rec_change = false;
  rec_change =
    updateValue< bool >( d, names::to_screen, to_screen_ ) || rec_change;
  rec_change =
    updateValue< bool >( d, names::to_memory, to_memory_ ) || rec_change;
  rec_change = updateValue< bool >( d, names::to_file, to_file_ ) || rec_change;
  if ( rd.mode_ == RecordingDevice::MULTIMETER )
  {
    rec_change = updateValue< bool >(
                   d, names::to_accumulator, to_accumulator_ ) || rec_change;
  }

  const bool have_record_to = d->known( names::record_to );
  if ( have_record_to )
  {
    // clear all flags
    to_file_ = to_screen_ = to_memory_ = to_accumulator_ = false;

    // check for flags present in array, could be far more elegant ...
    ArrayDatum ad = getValue< ArrayDatum >( d, names::record_to );
    for ( Token* t = ad.begin(); t != ad.end(); ++t )
    {
      if ( *t == LiteralDatum( names::file )
        || *t == Token( names::file.toString() ) )
      {
        to_file_ = true;
      }
      else if ( *t == LiteralDatum( names::memory )
        || *t == Token( names::memory.toString() ) )
      {
        to_memory_ = true;
      }
      else if ( *t == LiteralDatum( names::screen )
        || *t == Token( names::screen.toString() ) )
      {
        to_screen_ = true;
      }
      else if ( rd.mode_ == RecordingDevice::MULTIMETER
        && ( *t == LiteralDatum( names::accumulator )
                  || *t == Token( names::accumulator.toString() ) ) )
      {
        to_accumulator_ = true;
      }
      else
      {
        if ( rd.mode_ == RecordingDevice::MULTIMETER )
        {
          throw BadProperty(
            "/to_record must be array, allowed entries: /file, /memory, "
            "/screen, /accumulator." );
        }
        else
        {
          throw BadProperty(
            "/to_record must be array, allowed entries: /file, /memory, "
            "/screen." );
        }
      }
    }
  }

  if ( ( rec_change || have_record_to ) && to_file_ && to_memory_ )
  {
    LOG( M_INFO,
      "RecordingDevice::set_status",
      "Data will be recorded to file and to memory." );
  }

  if ( to_accumulator_
    && ( to_file_ || to_screen_ || to_memory_ || withgid_ || withweight_ ) )
  {
    to_file_ = to_screen_ = to_memory_ = withgid_ = withweight_ = false;
    LOG( M_WARNING,
      "RecordingDevice::set_status()",
      "Accumulator mode selected. All incompatible properties "
      "(to_file, to_screen, to_memory, withgid, withweight) "
      "have been set to false." );
  }
}

void
nest::RecordingDevice::State_::get( DictionaryDatum& d,
  const Parameters_& p ) const
{
  // if we already have the n_events entry, we add to it, otherwise we create it
  if ( d->known( names::n_events ) )
  {
    ( *d )[ names::n_events ] =
      getValue< long >( d, names::n_events ) + events_;
  }
  else
  {
    ( *d )[ names::n_events ] = events_;
  }

  DictionaryDatum dict;

  // if we already have the events dict, we use it, otherwise we create it
  if ( not d->known( names::events ) )
  {
    dict = DictionaryDatum( new Dictionary );
  }
  else
  {
    dict = getValue< DictionaryDatum >( d, names::events );
  }

  if ( p.withgid_ )
  {
    assert( not p.to_accumulator_ );
    initialize_property_intvector( dict, names::senders );
    append_property(
      dict, names::senders, std::vector< long >( event_senders_ ) );
  }

  if ( p.withweight_ )
  {
    assert( not p.to_accumulator_ );
    initialize_property_doublevector( dict, names::weights );
    append_property(
      dict, names::weights, std::vector< double >( event_weights_ ) );
  }

  if ( p.withtargetgid_ )
  {
    assert( not p.to_accumulator_ );
    initialize_property_intvector( dict, names::targets );
    append_property(
      dict, names::targets, std::vector< long >( event_targets_ ) );
  }

  if ( p.withport_ )
  {
    assert( not p.to_accumulator_ );
    initialize_property_intvector( dict, names::ports );
    append_property( dict, names::ports, std::vector< long >( event_ports_ ) );
  }

  if ( p.withrport_ )
  {
    assert( not p.to_accumulator_ );
    initialize_property_intvector( dict, names::rports );
    append_property(
      dict, names::rports, std::vector< long >( event_rports_ ) );
  }

  if ( p.withtime_ )
  {
    if ( p.time_in_steps_ )
    {
      initialize_property_intvector( dict, names::times );
      // When not accumulating, we just add time data. When accumulating, we
      // must add time data only from one thread and ensure that time data from
      // other threads is either empty of identical to what is present.
      if ( not p.to_accumulator_ )
      {
        append_property(
          dict, names::times, std::vector< long >( event_times_steps_ ) );
      }
      else
      {
        provide_property(
          dict, names::times, std::vector< long >( event_times_steps_ ) );
      }

      if ( p.precise_times_ )
      {
        initialize_property_doublevector( dict, names::offsets );
        if ( not p.to_accumulator_ )
        {
          append_property( dict,
            names::offsets,
            std::vector< double >( event_times_offsets_ ) );
        }
        else
        {
          provide_property( dict,
            names::offsets,
            std::vector< double >( event_times_offsets_ ) );
        }
      }
    }
    else
    {
      initialize_property_doublevector( dict, names::times );
      if ( not p.to_accumulator_ )
      {
        append_property(
          dict, names::times, std::vector< double >( event_times_ms_ ) );
      }
      else
      {
        provide_property(
          dict, names::times, std::vector< double >( event_times_ms_ ) );
      }
    }
  }

  ( *d )[ names::events ] = dict;
}

void
nest::RecordingDevice::State_::set( const DictionaryDatum& d )
{
  long ne = 0;
  if ( updateValue< long >( d, names::n_events, ne ) )
  {
    if ( ne == 0 )
    {
      events_ = 0;
    }
    else
    {
      throw BadProperty( "n_events can only be set to 0." );
    }
  }
}

/* ----------------------------------------------------------------
 * Default and copy constructor for device
 * ---------------------------------------------------------------- */

nest::RecordingDevice::RecordingDevice( const Node& n,
  Mode mode,
  const std::string& file_ext,
  bool withtime,
  bool withgid,
  bool withweight,
  bool withtargetgid,
  bool withport,
  bool withrport )
  : Device()
  , node_( n )
  , mode_( mode )
  , P_( file_ext,
      withtime,
      withgid,
      withweight,
      withtargetgid,
      withport,
      withrport )
  , S_()
{
}

nest::RecordingDevice::RecordingDevice( const Node& n,
  const RecordingDevice& d )
  : Device( d )
  , node_( n )
  , mode_( d.mode_ )
  , P_( d.P_ )
  , S_( d.S_ )
{
}


/* ----------------------------------------------------------------
 * Device initialization functions
 * ---------------------------------------------------------------- */

void
nest::RecordingDevice::init_parameters( const RecordingDevice& pr )
{
  Device::init_parameters( pr );

  P_ = pr.P_;
  S_ = pr.S_;
}

void
nest::RecordingDevice::init_state( const RecordingDevice& pr )
{
  Device::init_state( pr );
  S_ = pr.S_;
}

void
nest::RecordingDevice::init_buffers()
{
  Device::init_buffers();

  // we only close files here, opening is left to calibrate()
  if ( P_.close_on_reset_ && B_.fs_.is_open() )
  {
    B_.fs_.close();
    P_.filename_.clear(); // filename_ only visible while file open
  }
}

void
nest::RecordingDevice::calibrate()
{
  Device::calibrate();

  if ( P_.to_file_ )
  {
    // do we need to (re-)open the file
    bool newfile = false;

    if ( not B_.fs_.is_open() )
    {
      newfile = true; // no file from before
      P_.filename_ = build_filename_();
    }
    else
    {
      std::string newname = build_filename_();
      if ( newname != P_.filename_ )
      {
        std::string msg = String::compose(
          "Closing file '%1', opening file '%2'", P_.filename_, newname );
        LOG( M_INFO, "RecordingDevice::calibrate()", msg );

        B_.fs_.close(); // close old file
        P_.filename_ = newname;
        newfile = true;
      }
    }

    if ( newfile )
    {
      assert( not B_.fs_.is_open() );

      if ( kernel().io_manager.overwrite_files() )
      {
        if ( P_.binary_ )
        {
          B_.fs_.open( P_.filename_.c_str(), std::ios::out | std::ios::binary );
        }
        else
        {
          B_.fs_.open( P_.filename_.c_str() );
        }
      }
      else
      {
        // try opening for reading
        std::ifstream test( P_.filename_.c_str() );
        if ( test.good() )
        {
          std::string msg = String::compose(
            "The device file '%1' exists already and will not be overwritten. "
            "Please change data_path, data_prefix or label, or set "
            "/overwrite_files to true in the root node.",
            P_.filename_ );
          LOG( M_ERROR, "RecordingDevice::calibrate()", msg );
          throw IOError();
        }
        else
        {
          test.close();
        }

        // file does not exist, so we can open
        if ( P_.binary_ )
        {
          B_.fs_.open( P_.filename_.c_str(), std::ios::out | std::ios::binary );
        }
        else
        {
          B_.fs_.open( P_.filename_.c_str() );
        }
      }

      if ( P_.fbuffer_size_ != P_.fbuffer_size_old_ )
      {
        if ( P_.fbuffer_size_ == 0 )
        {
          B_.fs_.rdbuf()->pubsetbuf( 0, 0 );
        }
        else
        {
          std::vector< char >* buffer =
            new std::vector< char >( P_.fbuffer_size_ );
          B_.fs_.rdbuf()->pubsetbuf(
            reinterpret_cast< char* >( &buffer[ 0 ] ), P_.fbuffer_size_ );
        }

        P_.fbuffer_size_old_ = P_.fbuffer_size_;
      }
    }

    if ( not B_.fs_.good() )
    {
      std::string msg = String::compose(
        "I/O error while opening file '%1'. "
        "This may be caused by too many open files in networks "
        "with many recording devices and threads.",
        P_.filename_ );
      LOG( M_ERROR, "RecordingDevice::calibrate()", msg );

      if ( B_.fs_.is_open() )
      {
        B_.fs_.close();
      }
      P_.filename_.clear();
      throw IOError();
    }

    /* Set formatting
       Formatting is not applied to std::cout for screen output,
       since different devices may have different settings and
       this would lead to a mess.
     */
    if ( P_.scientific_ )
    {
      B_.fs_ << std::scientific;
    }
    else
    {
      B_.fs_ << std::fixed;
    }

    B_.fs_ << std::setprecision( P_.precision_ );

    if ( P_.fbuffer_size_ != P_.fbuffer_size_old_ )
    {
      std::string msg = String::compose(
        "Cannot set file buffer size, as the file is already "
        "openeded with a buffer size of %1. Please close the "
        "file first.",
        P_.fbuffer_size_old_ );
      LOG( M_ERROR, "RecordingDevice::calibrate()", msg );
      throw IOError();
    }
  }
}

void
nest::RecordingDevice::post_run_cleanup()
{
  if ( B_.fs_.is_open() )
  {
    if ( P_.flush_after_simulate_ )
      B_.fs_.flush();

    if ( !B_.fs_.good() )
    {
      std::string msg =
        String::compose( "I/O error while opening file '%1'", P_.filename_ );
      LOG( M_ERROR, "RecordingDevice::post_run_cleanup()", msg );

      throw IOError();
    }
  }
}

void
nest::RecordingDevice::finalize()
{
  if ( B_.fs_.is_open() )
  {
    if ( P_.close_after_simulate_ )
    {
      B_.fs_.close();
      return;
    }

<<<<<<< HEAD
    if ( P_.flush_after_simulate_ )
    {
      B_.fs_.flush();
    }
    if ( not B_.fs_.good() )
=======
    if ( !B_.fs_.good() )
>>>>>>> baad0079
    {
      std::string msg =
        String::compose( "I/O error while opening file '%1'", P_.filename_ );
      LOG( M_ERROR, "RecordingDevice::finalize()", msg );

      throw IOError();
    }
  }
}

/* ----------------------------------------------------------------
 * Other functions
 * ---------------------------------------------------------------- */

void
nest::RecordingDevice::set_status( const DictionaryDatum& d )
{
  Parameters_ ptmp = P_;    // temporary copy in case of errors
  ptmp.set( *this, B_, d ); // throws if BadProperty
  State_ stmp = S_;
  stmp.set( d );

  // We now know that (ptmp, stmp) are consistent. We do not
  // write them back to (P_, S_) before we are also sure that
  // the properties to be set in the parent class are internally
  // consistent.
  Device::set_status( d );

  // if we get here, temporaries contain consistent set of properties
  P_ = ptmp;
  S_ = stmp;

  if ( not P_.to_file_ && B_.fs_.is_open() )
  {
    B_.fs_.close();
    P_.filename_.clear();
  }

  if ( S_.events_ == 0 )
  {
    S_.clear_events();
  }
}


void
nest::RecordingDevice::record_event( const Event& event, bool endrecord )
{
  ++S_.events_;
  const index sender = event.get_sender_gid();
  const Time stamp = event.get_stamp();
  const double offset = event.get_offset();
  const double weight = event.get_weight();
  const long port = event.get_port();
  const long rport = event.get_rport();

  index target = -1;
  if ( P_.withtargetgid_ )
  {
    const WeightRecorderEvent* wr_e =
      dynamic_cast< const WeightRecorderEvent* >( &event );
    if ( wr_e != 0 )
    {
      target = wr_e->get_receiver_gid();
    }
    else
    {
      target = event.get_receiver_gid();
    }
  }

  if ( P_.to_screen_ )
  {
    print_id_( std::cout, sender );
    print_target_( std::cout, target );
    print_port_( std::cout, port );
    print_rport_( std::cout, rport );
    print_time_( std::cout, stamp, offset );
    print_weight_( std::cout, weight );
    if ( endrecord )
    {
      std::cout << '\n';
    }
  }

  if ( P_.to_file_ )
  {
    print_id_( B_.fs_, sender );
    print_target_( B_.fs_, target );
    print_port_( B_.fs_, port );
    print_rport_( B_.fs_, rport );
    print_time_( B_.fs_, stamp, offset );
    print_weight_( B_.fs_, weight );
    if ( endrecord )
    {
      B_.fs_ << '\n';
      if ( P_.flush_records_ )
      {
        B_.fs_.flush();
      }
    }
  }

  // storing data when recording to accumulator relies on the fact
  // that multimeter will call us only once per accumulation step
  if ( P_.to_memory_ || P_.to_accumulator_ )
  {
    store_data_( sender, stamp, offset, weight, target, port, rport );
  }
}

void
nest::RecordingDevice::print_id_( std::ostream& os, index gid )
{
  if ( P_.withgid_ )
  {
    os << gid << '\t';
  }
}

void
nest::RecordingDevice::print_time_( std::ostream& os,
  const Time& t,
  double offs )
{
  if ( not P_.withtime_ )
  {
    return;
  }
  if ( P_.time_in_steps_ )
  {
    os << t.get_steps() << '\t';
    if ( P_.precise_times_ )
    {
      os << offs << '\t';
    }
  }
  else if ( P_.precise_times_ )
  {
    os << t.get_ms() - offs << '\t';
  }
  else
  {
    os << t.get_ms() << '\t';
  }
}

void
nest::RecordingDevice::print_weight_( std::ostream& os, double weight )
{
  if ( P_.withweight_ )
  {
    os << weight << '\t';
  }
}

void
nest::RecordingDevice::print_target_( std::ostream& os, index gid )
{
  if ( P_.withtargetgid_ )
  {
    os << gid << '\t';
  }
}

void
nest::RecordingDevice::print_port_( std::ostream& os, long port )
{
  if ( P_.withport_ )
  {
    os << port << '\t';
  }
}

void
nest::RecordingDevice::print_rport_( std::ostream& os, long rport )
{
  if ( P_.withrport_ )
  {
    os << rport << '\t';
  }
}

void
nest::RecordingDevice::store_data_( index sender,
  const Time& t,
  double offs,
  double weight,
  index target,
  long port,
  long rport )
{
  if ( P_.withgid_ )
  {
    S_.event_senders_.push_back( sender );
  }
  if ( P_.withtime_ )
  {
    if ( P_.time_in_steps_ )
    {
      S_.event_times_steps_.push_back( t.get_steps() );
      if ( P_.precise_times_ )
      {
        S_.event_times_offsets_.push_back( offs );
      }
    }
    else if ( P_.precise_times_ )
    {
      S_.event_times_ms_.push_back( t.get_ms() - offs );
    }
    else
    {
      S_.event_times_ms_.push_back( t.get_ms() );
    }
  }

  if ( P_.withweight_ )
  {
    S_.event_weights_.push_back( weight );
  }
  if ( P_.withtargetgid_ )
  {
    S_.event_targets_.push_back( target );
  }
  if ( P_.withport_ )
  {
    S_.event_ports_.push_back( port );
  }
  if ( P_.withrport_ )
  {
    S_.event_rports_.push_back( rport );
  }
}


const std::string
nest::RecordingDevice::build_filename_() const
{
  // number of digits in number of virtual processes
  const int vpdigits = static_cast< int >(
    std::floor( std::log10( static_cast< float >(
      kernel().vp_manager.get_num_virtual_processes() ) ) ) + 1 );
  const int gidigits = static_cast< int >(
    std::floor( std::log10(
      static_cast< float >( kernel().node_manager.size() ) ) ) + 1 );

  std::ostringstream basename;
  const std::string& path = kernel().io_manager.get_data_path();
  if ( not path.empty() )
  {
    basename << path << '/';
  }
  basename << kernel().io_manager.get_data_prefix();


  if ( not P_.label_.empty() )
  {
    basename << P_.label_;
  }
  else
  {
    basename << node_.get_name();
  }

  basename << "-" << std::setfill( '0' ) << std::setw( gidigits )
           << node_.get_gid() << "-" << std::setfill( '0' )
           << std::setw( vpdigits ) << node_.get_vp();
  return basename.str() + '.' + P_.file_ext_;
}

void
nest::RecordingDevice::State_::clear_events()
{
  events_ = 0;
  event_senders_.clear();
  event_times_ms_.clear();
  event_times_steps_.clear();
  event_times_offsets_.clear();
  event_weights_.clear();
  event_targets_.clear();
  event_ports_.clear();
  event_rports_.clear();
}<|MERGE_RESOLUTION|>--- conflicted
+++ resolved
@@ -685,15 +685,11 @@
       return;
     }
 
-<<<<<<< HEAD
     if ( P_.flush_after_simulate_ )
     {
       B_.fs_.flush();
     }
     if ( not B_.fs_.good() )
-=======
-    if ( !B_.fs_.good() )
->>>>>>> baad0079
     {
       std::string msg =
         String::compose( "I/O error while opening file '%1'", P_.filename_ );
