/*
 *  nest-init.sli
 *
 *  This file is part of NEST.
 *
 *  Copyright (C) 2004 The NEST Initiative
 *
 *  NEST is free software: you can redistribute it and/or modify
 *  it under the terms of the GNU General Public License as published by
 *  the Free Software Foundation, either version 2 of the License, or
 *  (at your option) any later version.
 *
 *  NEST is distributed in the hope that it will be useful,
 *  but WITHOUT ANY WARRANTY; without even the implied warranty of
 *  MERCHANTABILITY or FITNESS FOR A PARTICULAR PURPOSE.  See the
 *  GNU General Public License for more details.
 *
 *  You should have received a copy of the GNU General Public License
 *  along with NEST.  If not, see <http://www.gnu.org/licenses/>.
 *
 */

%%%%%%%%%%%%%%%%%%%%%%%%%%%%%%%%%%%%%%%%%%%%%%%%%%%%%%%%%%%%%%%%%%%%%%%%%%%%%%%%
%% NEST Kernel 2 initialisation
%%
%% (C) 2000-2006 The NEST Initiative
%%
%%  Authors Marc-Oliver Gewaltig <marc-oliver.gewaltig@honda-ri.de>
%%          Markus Diesmann <diesmann@fz-juelich.de>
%%          Jochen Martin Eppler <eppler@fz-juelich.de>
%%

M_DEBUG (nest-init.sli) (Initializing SLI support for NEST Kernel.) message
% see nestmodule.cpp

% Add NEST example directory to search-path
statusdict /prgdocdir get (/examples)                  join addpath
statusdict /prgdocdir get (/examples/FacetsBenchmarks) join addpath

/test {
  statusdict/prgdatadir :: (/extras/do_tests.sh ) join
  statusdict/prefix :: (/bin/nest) join
  join system ; ;
} def

%%%%%%%%%%%%%%%%%%%%%%%%%%%%%%%%%%%%%%%%%%%%%%%%%%%%%%%%%%%%%%%%%%%%%%%%%%%%%%%%

% add new functions to trie if it exists, else create new
/SetStatus dup lookup not
{
  trie
} if
[/integertype /dictionarytype] /SetStatus_id load addtotrie
[/connectiontype /dictionarytype] /SetStatus_CD load addtotrie
def

% add new functions to trie if it exists, else create new
/GetStatus dup lookup not
{
  trie
} if
[/integertype] /GetStatus_i load addtotrie
[/connectiontype] /GetStatus_C load addtotrie
[/arraytype] /GetStatus_a load addtotrie
def

/GetStatus_a
{
  { GetStatus_C } Map
}
def

%%%%%%%%%%%%%%%%%%%%%%%%%%%%%%%%%%%%%%%%%%%%%%%%%%%%%%%%%%%%%%%%%%%%%%%%%%%%%%%%

% These variants of get access network elements represented by
% a gid like dictionaries. In particular, if a gid returns a dictionary,
% get can be used to access the contents of the nested objects.
% 071108, Diesmann
%
/get [/integertype /literaltype] {exch GetStatus exch get} def
/get [/integertype /arraytype] {exch GetStatus exch get_d_a} def

% Same as above for connections
% 100922, Diesmann
/get [/connectiontype /literaltype] {exch GetStatus exch get} def
/get [/connectiontype /arraytype] {exch GetStatus exch get_d_a} def

% The following version allows extraction of a GID from a GIDCollection
/get [/gidcollectiontype /integertype] { get_g_i } def

% This version gets all values from all nodes. The same as GetStatus, but
% concatenates into a single dictionary.
/get [/gidcollectiontype]
{
  GetStatus
  /status_dict << >> def

  size 1 neq
  { % If not a single value GIDCollection. We have a list of dictionaries.

    % The first thing we do is set the keys in the dictionary based on the
    % first GID in the GIDCollection, and set the corresponding value in an
    % array.
    dup First {status_dict rollu 1 arraystore put_d} forall

    status_dict keys /ks Set

    % Then, we put the values for the rest of the GIDCollection in the right
    % place in the dictionary.
    /counter 1 def
    Rest
    {
      dup
      {
        /v Set
        /k Set
        % Check if we have a composite GIDCollection by checking if k is part
        % of dict keys.
        ks k MemberQ
        {
          % If primitive, add value to dictionary array
          status_dict k get [v] join /val_array Set
        }
        {
          % If composite, set values for previous GIDs to None, and add value.
          [counter] /None LayoutArray [v] join /val_array Set
          ks [k] join /ks Set
        } ifelse

        % Add value array to status dictionary.
        status_dict k val_array put_d
      } forall

      % If we have a composite gc and there have been values for previous GIDs
      % that is not part of this particular dictionary, we must set a None
      % value for this value.
      keys /dict_keys Set
      ks
      {
        /k Set
        dict_keys k MemberQ not
        {
          status_dict k get [/None] join /val_array Set
          status_dict k val_array put_d
        } if
      } forall

      counter 1 add /counter Set
    } forall

    status_dict
  }
  {
    0 get
  } ifelse
} def

% Get parameter value of all GIDs in GIDCollection
/get [/gidcollectiontype /literaltype]
{
  /value Set
  /gidcoll Set

  gidcoll size 1 eq
  { % if size == 1
    gidcoll GetStatus 0 get value get
  }
  { % if size > 1
    gidcoll GetStatus { value get } Map
  } ifelse
} def

% Get parameter values of GIDCollection from an array of parameters
/get [/gidcollectiontype /arraytype]
{
  exch
  dup size 1 eq not{ /get /InvalidGIDCollectionError raiseerror }if
  0 get_g_i GetStatus exch get_d_a
} def

% Get metadata values of GIDCollection
/GetMetadata [/gidcollectiontype]
  /GetMetadata_g load
def

%%%%%%%%%%%%%%%%%%%%%%%%%%%%%%%%%%%%%%%%%%%%%%%%%%%%%%%%%%%%%%%%%%%%%%%%%%%%%%%%

% Slicing of GIDCollections with Take
% Since n Take means take first n elements, while [n] Take means return
%      n-th element, we need to be a bit careful, handling the letter case
%      here at the SLI level and mapping the former to the two-element case
% Note that Take indexes from 1, with -1 the last element
/Take [/gidcollectiontype /integertype]
 {
   << >> begin
     /n Set
     /c Set
     n 0 geq
     {
       [ 1 n ]
     }
     {
       n neg c size gt { c n /Take /RangeError raiseerror } if

       c size dup n add 1 add exch
       2 arraystore
     }
     ifelse
     c
     exch
     Take
   end
}
def

/Take [/gidcollectiontype /arraytype]
{
  << >> begin
  /slice Set
  /coll Set
  slice length 1 eq
  {
    slice 0 get dup 1 3 arraystore coll exch Take_g_a
  }
  {
    % assume that we have two or three elements now
    slice dup
    length 2 eq { 1 append } if
    coll exch
    Take_g_a
  }
  ifelse
  end

} def

%%%%%%%%%%%%%%%%%%%%%%%%%%%%%%%%%%%%%%%%%%%%%%%%%%%%%%%%%%%%%%%%%%%%%%%%%%%%%%%%

/* BeginDocumentation
   Name: LocalOnly - Get only local elements of a GIDCollection.

   Synopsis:
   gidcollection    LocalOnly --> local_gidcollection

   Parameters:
   gidcollection          - GIDCollection in which to find local elements
   local_gidcollection    - GIDCollection with only local elements

   Description:
   This function gets only the local elements in a GIDCollection.
   The resulting elements are returned in a new GIDCollection. If
   there are no local elements, an empty GIDCollection is returned.

   Author: Håkon Mørk
   FirstVersion: November 2017
*/
/LocalOnly [/gidcollectiontype]
{
   << >> begin
     /gc Set
     Rank gc 0 get NumProcesses mod sub NumProcesses add NumProcesses mod 1 add
     dup gc size leq
     {
       gc size NumProcesses 3 arraystore gc exch Take
     }
     {
       pop
       [] cvgidcollection
     } ifelse
   end
} def

%%%%%%%%%%%%%%%%%%%%%%%%%%%%%%%%%%%%%%%%%%%%%%%%%%%%%%%%%%%%%%%%%%%%%%%%%%%%%%%%

% Return array containing only those GIDs for which procedure returns true
%
% Note:
% Returns array so that we can return an empty array if no node matches.
/Select [/gidcollectiontype /proceduretype]
{
  /predicate Set
  mark exch
  {
    dup
    predicate not
    {
      pop
    }
    if
  }
  forall
  counttomark
  arraystore
  exch pop
  currentdict /predicate undef
} bind def

%%%%%%%%%%%%%%%%%%%%%%%%%%%%%%%%%%%%%%%%%%%%%%%%%%%%%%%%%%%%%%%%%%%%%%%%%%%%%%%%

% Min and Max for GIDCollections
%

/Min trie
[/gidcollectiontype] { 0 get } addtotrie
[/anytype] /Min load addtotrie
def

/Max trie
[/gidcollectiontype] { dup size 1 sub get } addtotrie
[/anytype] /Max load addtotrie
def


%%%%%%%%%%%%%%%%%%%%%%%%%%%%%%%%%%%%%%%%%%%%%%%%%%%%%%%%%%%%%%%%%%%%%%%%%%%%%%%%

% Parameterization


/mul [/parametertype /parametertype]
  /mul_P_P load
def

/div [/parametertype /parametertype]
  /div_P_P load
def

/add [/parametertype /parametertype]
  /add_P_P load
def

/sub [/parametertype /parametertype]
  /sub_P_P load
def

/compare [/parametertype /parametertype /dictionarytype]
  /compare_P_P_D load
def

/conditional [/parametertype /parametertype /parametertype]
  /conditional_P_P_P load
def

/min [/parametertype /doubletype]
  /min_P_d load
def

/max [/parametertype /doubletype]
  /max_P_d load
def

/redraw [/parametertype /doubletype /doubletype]
  /redraw_P_d_d load
def

/exp [/parametertype]
  /exp_P load
def

/sin [/parametertype]
  /sin_P load
def

/cos [/parametertype]
  /cos_P load
def

/pow [/parametertype /doubletype]
  /pow_P_d load
def

/dimension2d [/parametertype /parametertype]
  /dimension2d_P_P load
def

/dimension3d [/parametertype /parametertype /parametertype]
  /dimension3d_P_P_P load
def

/CreateParameter trie
[/dictionarytype] /CreateParameter_D load addtotrie
[/doubletype] /CreateParameter_D load addtotrie
def

/GetValue [/parametertype]
  /GetValue_P load
def

%%%%%%%%%%%%%%%%%%%%%%%%%%%%%%%%%%%%%%%%%%%%%%%%%%%%%%%%%%%%%%%%%%%%%%%%%%%%%%%%

/Simulate trie
[/integertype] {cvd Simulate} addtotrie
[/doubletype]  /Simulate_d load addtotrie
def

/Run trie
[/integertype] {cvd Run} addtotrie
[/doubletype]  /Run_d load addtotrie
def

%%%%%%%%%%%%%%%%%%%%%%%%%%%%%%%%%%%%%%%%%%%%%%%%%%%%%%%%%%%%%%%%%%%%%%%%%%%%%%%%


% oosupport.sli already defines conversions for dict
/cvdict [/connectiontype]
 /cvdict_C load
def

%%%%%%%%%%%%%%%%%%%%%%%%%%%%%%%%%%%%%%%%%%%%%%%%%%%%%%%%%%%%%%%%%%%%%%%%%%%%%%%%

/** @BeginDocumentation
   Name: cvgidcollection - Create a container of global ids.

   Synopsis:
   list_of_gids          cvgidcollection -> gidcollection
   first_gid    last_gid cvgidcollection -> gidcollection

   Parameters:
   list_of_gids    - an array or intvector of global ids, or a gidcollection
   first_gid       - an integer definig the first GID of the range
   last_gid        - an integer definig the last GID of the range

   Description:
   This function creates a gidcollection object, which is a unified
   representation for multiple global ids of neurons or devices. To
   save memory in the case of contiguous ranges of GIDs, it is
   possible to just use the first and last index of the range to
   initialize the gidcollection.

   Author: Jochen Martin Eppler
   FirstVersion: April 2014

   SeeAlso: cv_iv, Connect, CGConnect
*/

/cvgidcollection trie
  [/integertype /integertype] /cvgidcollection_i_i load addtotrie
  [/arraytype]                /cvgidcollection_ia  load addtotrie
  [/intvectortype]            /cvgidcollection_iv  load addtotrie
  [/gidcollectiontype]        {}                        addtotrie
def

%%%%%%%%%%%%%%%%%%%%%%%%%%%%%%%%%%%%%%%%%%%%%%%%%%%%%%%%%%%%%%%%%%%%%%%%%%%%%%%%

% add conversion from GIDCollection
/cva [/gidcollectiontype]
  /cva_g load
def

%%%%%%%%%%%%%%%%%%%%%%%%%%%%%%%%%%%%%%%%%%%%%%%%%%%%%%%%%%%%%%%%%%%%%%%%%%%%%%%%

/GIDCollectionQ trie
  [/gidcollectiontype] true addtotrie
  [/anytype] false addtotrie
def

%%%%%%%%%%%%%%%%%%%%%%%%%%%%%%%%%%%%%%%%%%%%%%%%%%%%%%%%%%%%%%%%%%%%%%%%%%%%%%%%

% convert to list of gid-modelid pairs
/cva_gid_mid trie def
/cva_gid_mid [/gidcollectiontype]
{
 << >> begin
  dup
  :beginiterator_g /iter Set
  :enditerator_g /enditer Set

  mark
  {
    iter :getgidmodelid_q
    iter :next_q
    enditer :lt_q_q not { exit } if
  }
  loop
  counttomark
  arraystore
  exch pop

  end
}
def

%%%%%%%%%%%%%%%%%%%%%%%%%%%%%%%%%%%%%%%%%%%%%%%%%%%%%%%%%%%%%%%%%%%%%%%%%%%%%%%%

% join for GIDCollections
/join [/gidcollectiontype /gidcollectiontype]
  /join_g_g load
def

%%%%%%%%%%%%%%%%%%%%%%%%%%%%%%%%%%%%%%%%%%%%%%%%%%%%%%%%%%%%%%%%%%%%%%%%%%%%%%%%

% forall, forallindexed and Map for gid collections --- brutal implementations

/forall [/gidcollectiontype /proceduretype]
{
  /func Set
  dup
  :beginiterator_g /iter Set
  :enditerator_g /enditer Set

  {
    iter :getgid_q
    func
    iter :next_q
    enditer :lt_q_q not { exit } if
  }
  loop

  % Delete local variables; we do not use a local dictionary
  % here in case func should change variables.
  currentdict /func undef
  currentdict /iter undef
  currentdict /enditer undef

} bind def

/forallindexed [/gidcollectiontype /proceduretype]
{
  /func Set
  dup
  :beginiterator_g /iter Set
  :enditerator_g /enditer Set

  /:n 0 def
  {
    iter :getgid_q
    :n
    func
    iter :next_q
    /:n :n 1 add def
    enditer :lt_q_q not { exit } if
  }
  loop

  % Delete local variables; we do not use a local dictionary
  % here in case func should change variables.
  currentdict /func undef
  currentdict /iter undef
  currentdict /enditer undef
  currentdict /:n undef

} bind def

/Map [/gidcollectiontype /proceduretype]
{
  << >> begin
  /func Set
  dup
  :beginiterator_g /iter Set
  :enditerator_g /enditer Set

  mark
  {
    iter :getgid_q
    func
    iter :next_q
    enditer :lt_q_q not { exit } if
  }
  loop
  counttomark
  arraystore
  exch pop

  end
} bind def

%%%%%%%%%%%%%%%%%%%%%%%%%%%%%%%%%%%%%%%%%%%%%%%%%%%%%%%%%%%%%%%%%%%%%%%%%%%%%%%%

% GIDCollection membership

/InCollection [/gidcollectiontype /integertype]
  /MemberQ_g_i load
def

%%%%%%%%%%%%%%%%%%%%%%%%%%%%%%%%%%%%%%%%%%%%%%%%%%%%%%%%%%%%%%%%%%%%%%%%%%%%%%%%

% typeinit.sli already defines size functions for other types
/size [/gidcollectiontype]
  /size_g load
def

%%%%%%%%%%%%%%%%%%%%%%%%%%%%%%%%%%%%%%%%%%%%%%%%%%%%%%%%%%%%%%%%%%%%%%%%%%%%%%%%

% GetStatus / SetStatus for GIDCollection

/GetStatus [/gidcollectiontype]
  /GetStatus_g load
def

/SetStatus [/gidcollectiontype /dictionarytype]
{
  1 pick ValidQ_g not { /SetStatus /InvalidGIDCollectionError raiseerror } if
  exch { 1 pick SetStatus_id } forall
  pop % dictionary
}
def

/SetStatus [/gidcollectiontype /arraytype]
{
  1 pick ValidQ_g not { /SetStatus /InvalidGIDCollectionError raiseerror } if
  << >> begin
  /params Set
  /gc Set

  params length gc size neq
  {
    gc params /SetStatus /IncompatibleLengths raiseerror
  }
  if

  gc :beginiterator_g /iter Set
  gc :enditerator_g /enditer Set

  params
  {
    iter :getgid_q exch
    SetStatus_id
    iter :next_q pop
  }
  forall

  end
}
def

%%%%%%%%%%%%%%%%%%%%%%%%%%%%%%%%%%%%%%%%%%%%%%%%%%%%%%%%%%%%%%%%%%%%%%%%%%%%%%%%

/GetResolution {
    GetKernelStatus /resolution get
} def

%%%%%%%%%%%%%%%%%%%%%%%%%%%%%%%%%%%%%%%%%%%%%%%%%%%%%%%%%%%%%%%%%%%%%%%%%%%%%%%%

/** @BeginDocumentation
   Name: GetNodes - Return IDs of all nodes that fulfill the conditions given in
                    the dictionary, or all nodes if no dictionary given. Returns
                    only mpi local nodes if local_bool is true.
   Synopsis:
     <<dict>> local_bool GetNodes -> GIDCollection
   Parameters:
     <<dict>>   - Dictionary of selection properties
     local_bool - Bool indicating whether or not we want only local nodes.
   Returns:
     GIDCollection  - GIDCollection with the global ids of all nodes or all mpi
                      local nodes if local_bool is true.
   Description:
   This function recursively traverses all nodes and returns the global
   ids of all nodes in increasing order of gid if local_bool is false, if not, it
   returns local nodes. If a dictionary is provided, only those nodes which fulfill
   the given criteria are returned.
*/

/GetNodes trie
  [/dictionarytype /booltype] { GetNodes_D_b } bind addtotrie
def

%%%%%%%%%%%%%%%%%%%%%%%%%%%%%%%%%%%%%%%%%%%%%%%%%%%%%%%%%%%%%%%%%%%%%%%%%%%%%%%%
%
%     Create and variants
%
%%%%%%%%%%%%%%%%%%%%%%%%%%%%%%%%%%%%%%%%%%%%%%%%%%%%%%%%%%%%%%%%%%%%%%%%%%%%%%%%

/Create_l
{
  1 Create_l_i
} def

/Create_l_D
{
  1 exch Create_l_i_D
} def

/Create_l_i_D
{
  << >> begin

    /params Set
    /n Set
    /model Set

    model GetDefaults /element_type get /recorder eq
    {
      % For recorders, we can't use the more efficient method of
      % setting parameters via SetDefaults as used below, because
      % recording backend properties are only available in instances
      % after their enrollment

      model n Create_l_i
      dup params SetStatus
    }
    {
      % For stimulators and neurons, we store the old parameters that
      % are given in params. We then set params as defaults, create
      % the nodes and restore the old parameters.

      model GetDefaults /oldparams Set
      /tmp << >> def
      % get implicitly checks if params contains 'illegal' keys
      params keys { /key Set tmp key oldparams key get put } forall
      tmp /oldparams Set

      model params SetDefaults
      model n Create_l_i
      model oldparams SetDefaults
    } ifelse

  end % local namespace
} def


/Create trie
  [/literaltype                             ] /Create_l     load addtotrie
  [/literaltype /integertype                ] /Create_l_i   load addtotrie
  [/literaltype              /dictionarytype] /Create_l_D   load addtotrie
  [/literaltype /integertype /dictionarytype] /Create_l_i_D load addtotrie
def

%%%%%%%%%%%%%%%%%%%%%%%%%%%%%%%%%%%%%%%%%%%%%%%%%%%%%%%%%%%%%%%%%%%%%%%%%%%%%%%%
%
%     Model handling
%
%%%%%%%%%%%%%%%%%%%%%%%%%%%%%%%%%%%%%%%%%%%%%%%%%%%%%%%%%%%%%%%%%%%%%%%%%%%%%%%%

/CopyModel_l_l
{
  << >> CopyModel_l_l_D
} bind def

/CopyModel trie
  [/literaltype /literaltype                ] /CopyModel_l_l   load addtotrie
  [/literaltype /literaltype /dictionarytype] /CopyModel_l_l_D load addtotrie
def

/SetDefaults
  [/literaltype /dictionarytype] /SetDefaults_l_D load
def

/GetDefaults
  [/literaltype] /GetDefaults_l load
def

%%%%%%%%%%%%%%%%%%%%%%%%%%%%%%%%%%%%%%%%%%%%%%%%%%%%%%%%%%%%%%%%%%%%%%%%%%%%%%%%

/** @BeginDocumentation
   Name: ShowDefaults - Show the default parameters of a model.

   Synopsis:
   /modelname ShowDefaults -> -

   Description:
   ShowDefaults retrieves the dictionary of default values from the
   specified model and displays it, using info. ShowDefaults is
   equivalent to the sequence "GetDefaults info"

   SeeAlso: GetDefaults, info
*/

/ShowDefaults
{
  GetDefaults info
} def

%%%%%%%%%%%%%%%%%%%%%%%%%%%%%%%%%%%%%%%%%%%%%%%%%%%%%%%%%%%%%%%%%%%%%%%%%%%%%%%%
%
%     Connect and its variants
%
%%%%%%%%%%%%%%%%%%%%%%%%%%%%%%%%%%%%%%%%%%%%%%%%%%%%%%%%%%%%%%%%%%%%%%%%%%%%%%%%


/** @BeginDocumentation
   Name: Connect - Establish a connection between two nodes or lists of nodes.

   Synopsis:
   sources targets                        Connect
   sources targets weight delay           Connect
   sources targets weight delay syn_model Connect
   sources targets conn_rule              Connect
   sources targets conn_spec              Connect
   sources targets conn_rule syn_model    Connect
   sources targets conn_spec syn_model    Connect
   sources targets conn_rule syn_spec     Connect
   sources targets conn_spec syn_spec     Connect

   Parameters:
   sources    gidcollection  - the GIDs of the sources
   targets    gidcollection  - the GIDs of the targets
   weight     double         - the weight of the connection
   delay      double         - the delay of the connection
   conn_rule  literal        - the name of the connection rule, see connruledict
   conn_spec  dict           - dictionary with connectivity specification (see Options)
   syn_model  literal        - the name of the synapse model, see synapsedict
   syn_spec   dict           - dictionary with synapse model specification (see Options)

   Options:
   /conn_spec - dictionary with connectivity specification, must at least contain /rule

                The following options may be given for all connection rules;
                not all rules support all options and many rules add rule-specific options.

                autapses      bool  - allow self-connections (default: true)
                multapses     bool  - allow multiple connections between pairs
                                      of neurons (default: true)
                symmetric     bool  - also create connection in opposite direction to
                                      obtain symmetric connections (default: false)

   /syn_spec  - dictionary with synapse specification, must at least contain /model

   Description:
   Connects sources to targets according to the given connectivity
   specification conn_spec. Some connection rules impose requirements.
   E.g. /one_to_one requires that sources and targets have the same
   number of elements. Others may have additional parameters,
   e.g. connection probability /p for /pairwise_binomial.

   The variants with only literal arguments /conn_rule or /syn_model
   are shorthand for the corresponding calls with connectivity or
   synapse specification dictionaries as explained in the Options
   section.  The literals are expanded to << /rule /conn_rule >> and
   << /synapse_model /syn_model >>, respectively.

   Parameters for connectivity rules must have fixed values.

   Parameters for synapses may be fixed single values, arrays or random deviate
   specifications.

   SeeAlso: synapsedict, connruledict, cvgidcollection, GetOptions

   Author: Hannah Bos, Hans Ekkehard Plesser, Jochen Martin Eppler

   FirstVersion: January 2014
*/

%%% Options for Connect

/Connect <<
  /conn_spec << /rule /all_to_all >>
  /syn_spec << /synapse_model /static_synapse >>
>> Options


%%% Helper functions for Connect

% Expects a synapse or connection specification dictionary on the
% stack and extends it by the defaults from Connect's Options for
% all keys from the given spec in the Options for Connect that are
% missing in the given dictionary.
% Usage: dict /lit, where lit is the name of the spec in the Options
/:Connect_complete_dict {
    << >> begin
    /optname Set
    /Connect optname GetOption keys {
    	dup /key Set
	exch dup 3 2 roll known not {
	  dup key /Connect optname GetOption key get put
        } if
    } forall
    end
} def


%%% Variants of Connect

/Connect trie

  % We create the type trie for the different variants using a loop
  [/arraytype /intvectortype /gidcollectiontype] {
      /gidlisttype Set

      % Variant: sources targets Connect
      % Connect nodes from two sets of GIDs using the default rule and
      % synapse model
      [gidlisttype gidlisttype] {
        cvgidcollection exch  % convert targets to gidcollection
        cvgidcollection exch  % convert sources to gidcollection
        /Connect /conn_spec GetOption  % use default conn_spec
        /Connect /syn_spec GetOption   % use default syn_spec
        Connect_g_g_D_D
<<<<<<< HEAD
      } bind addtotrie

      % Variant: sources targets weight delay Connect
      % Connect nodes from two sets of GIDs using the default rule and
      % synapse model but with the given weight and delay
      [gidlisttype gidlisttype /doubletype /doubletype] {
        mark 3 1 roll         % put a mark before weight and delay
        /weight 3 1 roll      % add a label for the weight
        /delay 2 1 roll       % add a label for the delay
        >>                    % create the syn_spec dictionary
        /syn_spec :Connect_complete_dict    % fill in missing defaults
        /Connect /conn_spec GetOption exch  % use default conn_spec
        4 2 roll              % bring sources and targets to top
        cvgidcollection exch  % convert targets to gidcollection
        cvgidcollection exch  % convert sources to gidcollection
        4 2 roll              % bring sources and targets to bottom
        Connect_g_g_D_D
      } bind addtotrie


      % Variant: sources targets weight delay syn_model Connect
      % Connect nodes from two sets of GIDs using the default rule and
      % the given weight, delay and synapse model
	    [gidlisttype gidlisttype /doubletype /doubletype /literaltype] {
        mark 4 1 roll         % put a mark before weight and delay
        /weight 4 1 roll      % add a label for the weight
        /delay 3 1 roll       % add a label for the delay
        /synapse_model 2 1 roll  % add a label for the synapse model
        >>                    % create the syn_spec dictionary
        /syn_spec :Connect_complete_dict    % fill in missing defaults
        /Connect /conn_spec GetOption exch  % use default conn_spec
        4 2 roll              % bring sources and targets to top
        cvgidcollection exch  % convert targets to gidcollection
        cvgidcollection exch  % convert sources to gidcollection
        4 2 roll              % bring sources and targets to bottom
        Connect_g_g_D_D
      } bind addtotrie

=======
      } bind addtotrie

      % Variant: sources targets weight delay Connect
      % Connect nodes from two sets of GIDs using the default rule and
      % synapse model but with the given weight and delay
      [gidlisttype gidlisttype /doubletype /doubletype] {
        mark 3 1 roll         % put a mark before weight and delay
        /weight 3 1 roll      % add a label for the weight
        /delay 2 1 roll       % add a label for the delay
        >>                    % create the syn_spec dictionary
        /syn_spec :Connect_complete_dict    % fill in missing defaults
        /Connect /conn_spec GetOption exch  % use default conn_spec
        4 2 roll              % bring sources and targets to top
        cvgidcollection exch  % convert targets to gidcollection
        cvgidcollection exch  % convert sources to gidcollection
        4 2 roll              % bring sources and targets to bottom
        Connect_g_g_D_D
      } bind addtotrie


      % Variant: sources targets weight delay syn_model Connect
      % Connect nodes from two sets of GIDs using the default rule and
      % the given weight, delay and synapse model
	    [gidlisttype gidlisttype /doubletype /doubletype /literaltype] {
        mark 4 1 roll         % put a mark before weight and delay
        /weight 4 1 roll      % add a label for the weight
        /delay 3 1 roll       % add a label for the delay
        /synapse_model 2 1 roll  % add a label for the synapse model
        >>                    % create the syn_spec dictionary
        /syn_spec :Connect_complete_dict    % fill in missing defaults
        /Connect /conn_spec GetOption exch  % use default conn_spec
        4 2 roll              % bring sources and targets to top
        cvgidcollection exch  % convert targets to gidcollection
        cvgidcollection exch  % convert sources to gidcollection
        4 2 roll              % bring sources and targets to bottom
        Connect_g_g_D_D
      } bind addtotrie

>>>>>>> 7c9ab01b
      % Variant: sources targets conn_rule Connect
      % Connect nodes from two sets of GIDs using the given rule and
      % default synapse model
      [gidlisttype gidlisttype /literaltype] {
    	  mark exch /rule exch >>  % create the conn_spec dictionary
    	  /conn_spec :Connect_complete_dict  % fill in missing defaults
    	  3 1 roll                 % bring sources and targets to top
    	  cvgidcollection exch     % convert targets to gidcollection
    	  cvgidcollection exch     % convert sources to gidcollection
    	  3 2 roll                 % bring sources and targets to bottom
    	  /Connect /syn_spec GetOption  % use default syn_spec
    	  Connect_g_g_D_D
      } bind addtotrie

      % Variant: sources targets conn_spec Connect
      % Connect nodes from two sets of GIDs using the given connectivity
      % specification and default synapse model
      [gidlisttype gidlisttype /dictionarytype] {
    	  /conn_spec :Connect_complete_dict  % fill in missing defaults
    	  3 1 roll              % bring sources and targets to top
    	  cvgidcollection exch  % convert targets to gidcollection
    	  cvgidcollection exch  % convert sources to gidcollection
    	  3 2 roll              % bring sources and targets to bottom
    	  /Connect /syn_spec GetOption  % use default syn_spec
    	  Connect_g_g_D_D
      } bind addtotrie

      % Variant: sources targets conn_rule syn_model Connect
      % Connect nodes from two sets of GIDs using the given rule and
      % synapse model
      [gidlisttype gidlisttype /literaltype /literaltype] {
    	  mark exch /synapse_model exch >>  % create the syn_spec dictionary
    	  /syn_spec :Connect_complete_dict   % fill in missing defaults
    	  exch                      % exchange syn_spec and conn_spec
    	  mark exch /rule exch >>   % create the conn_spec dictionary
    	  /conn_spec :Connect_complete_dict  % fill in missing defaults
    	  exch                      % exchange syn_spec and conn_spec
    	  4 2 roll                  % bring sources and targets to top
    	  cvgidcollection exch      % convert targets to gidcollection
    	  cvgidcollection exch      % convert sources to gidcollection
    	  4 2 roll                  % bring sources and targets to bottom
    	  Connect_g_g_D_D
      } bind addtotrie

      % Variant: sources targets conn_spec syn_model Connect
      % Connect nodes from two sets of GIDs using the given rule and
      % synapse specification
      [gidlisttype gidlisttype /literaltype /dictionarytype] {
    	  /syn_spec :Connect_complete_dict   % fill in missing defaults
    	  exch                     % exchange syn_spec and conn_spec
    	  mark exch /rule exch >>  % create the conn_spec dictionary
    	  /conn_spec :Connect_complete_dict  % fill in missing defaults
    	  exch                     % exchange syn_spec and conn_spec
    	  4 2 roll                 % bring sources and targets to top
    	  cvgidcollection exch     % convert targets to gidcollection
    	  cvgidcollection exch     % convert sources to gidcollection
    	  4 2 roll                 % bring sources and targets to bottom
    	  Connect_g_g_D_D
      } bind addtotrie

      % Variant: sources targets conn_rule syn_spec Connect
      % Connect nodes from two sets of GIDs using the given connectivity
      % specification and synapse model
      [gidlisttype gidlisttype /dictionarytype /literaltype] {
    	  mark exch /synapse_model exch >>  % create the syn_spec dictionary
    	  /syn_spec :Connect_complete_dict   % fill in missing defaults
    	  exch                      % exchange syn_spec and conn_spec
    	  /conn_spec :Connect_complete_dict  % fill in missing defaults
    	  exch                      % exchange syn_spec and conn_spec
    	  4 2 roll                  % bring sources and targets to top
    	  cvgidcollection exch      % convert targets to gidcollection
    	  cvgidcollection exch      % convert sources to gidcollection
    	  4 2 roll                  % bring sources and targets to bottom
    	  Connect_g_g_D_D
      } bind addtotrie

      % Variant: sources targets conn_spec syn_spec Connect
      % Connect nodes from two sets of GIDs using the given connectivity
      % and synapse specifications
      [gidlisttype gidlisttype /dictionarytype /dictionarytype] {
    	  /syn_spec :Connect_complete_dict   % fill in missing defaults
    	  exch                  % exchange syn_spec and conn_spec
    	  /conn_spec :Connect_complete_dict  % fill in missing defaults
    	  exch                  % exchange syn_spec and conn_spec
    	  4 2 roll              % bring sources and targets to top
    	  cvgidcollection exch  % convert targets to gidcollection
    	  cvgidcollection exch  % convert sources to gidcollection
    	  4 2 roll              % bring sources and targets to bottom
    	  Connect_g_g_D_D
      } bind addtotrie

  } forall

def


%%%%%%%%%%%%%%%%%%%%%%%%%%%%%%%%%%%%%%%%%%%%%%%%%%%%%%%%%%%%%%%%%%%%%%%%%%%%%%%%


/** @BeginDocumentation
   Name: GetConnections - Retrieve connections between nodes

   Synopsis:
   << /source [sgid1 sgid2 ...]
      /target [tgid1 tgid2 ...]
      /synapse_model /smodel
      /synapse_label label      >> GetConnections -> [ conn1 conn2 ... ]

   Parameters:
   A dictionary that may contain the following fields (all are optional):
   /source  - array with GIDs of presynaptic nodes whose connections are sought.
              If not given, all neurons are searched as sources.
   /target  - array with GIDs of post-synaptic nodes whose connections are sought.
              If not given, all neurons are searched as targets.
   /synapse_model - literal specifying synapse model
                    If not given, connections of all synapse models are returned.
   /synapse_label - integer specifying synapse label
                    If not given, connections of all synapse labels are returned.

   Description:
   1. If called with an empty dictionary, GetConnections returns all connections of the
      network, as a list of arrays (IntVectorDatum), one array per connection.
   2. Each array (connection object) has the following elements:
      [source-gid target-gid target-thread synapse-model-id port]
   3. The optional dictionary elements /source and /target can be used to filter
      for specific pre- and post-synaptic neurons, respectively.
   4. The optional parameter /synapse_model can be used to filter for a specific synapse model.
   5. The optional parameter /synapse_label can be used to filter for a specific synapse label.
   6. In a parallel simulation, GetConnections only returns connections with *targets*
      on the MPI process executing the function.

   Remarks:
   1. See synapsedict for the synapse-model-id's for all synapse models.
   2. The /synapse_label property can only be assigned to synapse models with names ending
      with '_lbl'. All other synapses have the default synapse_label UNLABELED_CONNECTION (-1).
   3. The "port" enumerates connections per source, thread and synapse model. It is
      mainly important for NEST internally.
   4. In OpenMP mode, GetConnections works thread-parallel for better performance.
   5. Connection objects can be converted to SLI lists with cva.
   6. Connection objects can be passed to SetSynapseStatus, and GetSynapseStatus

   SeeAlso: SetSynapseStatus, GetSynapseStatus, synapsedict
*/
/GetConnections [/dictionarytype]
{
  /pdict Set
  [ /source /target ]
  {
    /key Set
    pdict key known
    {
      pdict key get
      GIDCollectionQ exch ; not
      {
	      key cvs ( argument must be GIDCollection) join M_ERROR message
	      /GetConnections /ArgumentError raiseerror
      }
      if
    }
    if
  }
  forall
  pdict GetConnections_D
}
def


/** @BeginDocumentation
   Name: GetSynapseStatus - Return synapse status information

   Synopsis:
   [ conn1 conn2 ... ] GetSynapseStatus -> [ sdict1 sdict2 ... ]

   Parameters:
   An list of connection objects as returned by GetConnections.

   Description:
   Returns a list of synapse status dictionaries, one for each connection
   in the parameter list.

   Remarks:
   Status information is only available for connections with targets on
   the MPI process executing the command.

   See also: GetConnections, SetSynapseStatus
*/
/GetSynapseStatus [/arraytype] /GetStatus_a load def

/** @BeginDocumentation
   Name: SetSynapseStatus - Return synapse status information

   Synopsis:
   [ conn1 conn2 ... ] [ sdict1 sdict2 ... ] SetSynapseStatus -> -

   Parameters:
   An list of connection objects as returned by GetConnections and a list
   of synapse properties dictionaries.

   Description:
   Sets the given properties on the given connections. If the list of
   dictionaries contains more than one dictionary, there must be one
   dictionary per connection. Otherwise, the single dictionary is used
   for all connections.

   Remarks:
   Only some connection properties can be changed. Properties can only
   be changed for connections with targets on the MPI process executing
   SetSynapseStatus.

   See also: GetConnections, GetSynapseStatus
*/
/SetSynapseStatus [/arraytype /arraytype] /SetStatus_aa load def

%%%%%%%%%%%%%%%%%%%%%%%%%%%%%%%%%%%%%%%%%%%%%%%%%%%%%%%%%%%%%%%%%%%%%%%%%%%%%%%%

/** @BeginDocumentation
   Name: elementstates - dictionary with symbolic element state tag

   Description:
   Each element has a state which can be accessed via it's status dictionary.
   The state is defined as a superposition of the following values:
   /valid       1
   /busy        2
   /updated     4
   /suspended   8
   /frozen     16
   /buffers_initialized 32
   /err        64
   valid      - the default state of an element.
   busy       - indicates that this element needs more than one cycle to
                update and is not yet fully updated.
   updated    - indicates, that the element was updated in the current cycle.
                once the update cycle is completed, all updated flags are
		changed to valid.
		This flag shoulds only be set if the update cycle was
		interrupted or suspended.
   suspended  - indicates, that the update of this element was suspended. The
                next call to simulate will continue with this element.
   frozen     - if this state is set, the update cycle skips this element. In
                effect, the element keeps its state intact as if it was "frozen".
		This is the only state which can directly be set by the user.
   buffers_initialized - the buffers of the node have been initialized
   err        - some unspecified error condition has occured.

   Examples: elementstates info

   Availability: NEST
*/

/elementstates
<<
  /valid       1
  /busy        2
  /updated     4
  /suspended   8
  /frozen     16
  /buffers_initialized 32
  /err        64
>> def

%%%%%%%%%%%%%%%%%%%%%%%%%%%%%%%%%%%%%%%%%%%%%%%%%%%%%%%%%%%%%%%%%%%%%%%%%%%%%%%%

/** @BeginDocumentation
   Name: unit_conversion - Conversion factors for SI units.

   Description:
   Some SLI functions and tools expect numerical arguments which carry SI units.
   function/tool        expected unit
   ----------------------------------
   Simulate             ms
   current generators   pA
   voltmeters           mV
   ac_generator         Hz

   As SLI does not know any unit conversion scheme, numerical values
   need to be specified in the appropriate units. However, it improves
   readability, if a hint to the unit is specified in the program code,
   such as "333 pA", instead of just "333".
   Furthermore, it may be convenient to have other units converted to the
   ones expected by the routines. (For example, "ms" converts from milliseconds
   to timesteps, taking into account the current network resolution, see
   example below.)

   The following conversion factors are known (developers: please add others in
   nest-init.sli as required):
   ms, pA, mV, Hz, spikes

   Examples:
   The following call always simulates 1000 ms of network time,

   1000 ms Simulate

   Author: (unknown), documented by Ruediger Kupper, 18-jul-2003

   Availability: This is just a description. unit_conversion is no SLI command.
   SeeAlso: Hz, ms, pA, mV, spikes, cvd, cvi
*/

%% Some auxiliary definitions, just for readibility

/** @BeginDocumentation
   Name: ms - Specification in ms (for readability)
   SeeAlso: unit_conversion, ms2hms
*/
/ms /cvd load def

/** @BeginDocumentation
   Name: s - Specification in s (for readability)
   SeeAlso: unit_conversion, ms2hms
*/
/s {1000.0 mul} bind def

/** @BeginDocumentation
   Name: pA - Specification in pA (for readability)
   SeeAlso: unit_conversion
*/
/pA /cvd load def

/** @BeginDocumentation
   Name: nS - Specification in nS (for readability)
   SeeAlso: unit_conversion
*/
/nS /cvd load def
/** @BeginDocumentation
   Name: pF - Specification in pF (for readability)
   SeeAlso: unit_conversion
*/
/pF /cvd load def

/** @BeginDocumentation
   Name: mV - Specification in mV (for readability)
   SeeAlso: unit_conversion
*/
/mV /cvd load def

/** @BeginDocumentation
   Name: Hz - Specification in Hz (for readability)
   SeeAlso: unit_conversion
*/
/Hz /cvd load def

/** @BeginDocumentation
   Name: spikes - Specification in spikes (for readability)
   SeeAlso: unit_conversion
*/
/spikes /cvi load def

/double /cvd load def

/int    /cvi load def


/** @BeginDocumentation
   Name: SubsetQ - Test if one dictionary is a subset of another

   Synopsis:
   dict1 dict2 SubsetQ -> bool

   Parameters:
   dict1 - dictionary
   dict2 - dictionary

   Description:
   The functions returns true, if all entries of dict2 are present in dict1
   with the same values.

   Examples:
   << /a 1 /b 2 /c 2 >> << /c 2 >> SubsetQ -> true
*/
/SubsetQ
[/dictionarytype /dictionarytype]
{
  << >> begin
  cva 2 Partition
  /properties Set
  /object Set

  true
  properties
  {
    arrayload ;
    /val Set
    cvlit /key Set
    object dup key known
    {
      key get
      val eq and
    }
    {
     pop pop false exit
    } ifelse
  } forall
  end
} bind def

%%%%%%%%%%%%%%%%%%%%%%%%%%%%%%%%%%%%%%%%%%%%%%%%%%%%%%%%%%%%%%%%%%%%%%%%%%%%%%%%

/** @BeginDocumentation
   Name: ShowStatus - Show the status dictionary of a network node.

   Synopsis:
   gid ShowStatus -> -

   Description:
   ShowStatus retrieves the status dictionary of the specified node
   and displays it, using info.
   ShowStatus is equivalent to the sequence "GetStatus info"

   SeeAlso: GetStatus, info
*/

/ShowStatus
{
  GetStatus info
} def

%%%%%%%%%%%%%%%%%%%%%%%%%%%%%%%%%%%%%%%%%%%%%%%%%%%%%%%%%%%%%%%%%%%%%%%%%%%%%%%%
/** @BeginDocumentation
   Name: TimeCommunication - returns average time taken for MPI_Allgather over n calls with m bytes
   Synopsis:
   n m [bool] TimeCommunication -> time
   Availability: NEST 2.0
   Author: Abigail Morrison
   FirstVersion: August 2009
   Description:
   The function allows a user to test how much time a call the Allgather costs
   If boolean third argument is passed and true, time offgrid spike communication.
   SeeAlso: TimeCommunicationOffgrid
 */
/TimeCommunication trie
[/integertype /integertype /booltype] /TimeCommunication_i_i_b load addtotrie
[/integertype /integertype] { false TimeCommunication_i_i_b } bind addtotrie
def

/TimeCommunicationv trie
[/integertype /integertype] /TimeCommunicationv_i_i load addtotrie
def

  /** @BeginDocumentation
     Name: TimeCommunicationOffgrid - returns average time taken for MPI_Allgather over n calls with m bytes when communication offgrid spikes
     Synopsis:
     n m [bool] TimeCommunication -> time
     Availability: NEST 2.0
     Author: Abigail Morrison
     FirstVersion: August 2009
     Description:
     The function allows a user to test how much time a call the Allgather costs
     SeeAlso: TimeCommunication
   */
/TimeCommunicationOffgrid trie
[/integertype /integertype] { true TimeCommunication_i_i_b } bind addtotrie

def
  /** @BeginDocumentation
     Name: TimeCommunicationAlltoall - returns average time taken for MPI_Alltoall over n calls with m bytes
     Synopsis:
     n m TimeCommunicationAlltoall -> time
     Availability: 10kproject (>r11254)
     Author: Jakob Jordan (modified TimeCommunication)
     FirstVersion: June 2014
     Description:
     The function allows a user to test how much time a call to MPI_Alltoall costs
     SeeAlso: TimeCommunication
   */
/TimeCommunicationAlltoall trie
[/integertype /integertype] /TimeCommunicationAlltoall_i_i load addtotrie
def

  /** @BeginDocumentation
     Name: TimeCommunicationAlltoallv - returns average time taken for MPI_Alltoallv over n calls with m bytes
     Synopsis:
     n m TimeCommunicationAlltoallv -> time
     Availability: 10kproject (>r11300)
     Author: Jakob Jordan (modified TimeCommunication)
     FirstVersion: July 2014
     Description:
     The function allows a user to test how much time a call to MPI_Alltoallv costs
     SeeAlso: TimeCommunication
   */
/TimeCommunicationAlltoallv trie
[/integertype /integertype] /TimeCommunicationAlltoallv_i_i load addtotrie
def

% can only be defined here because on bg processes.sli is not included
statusdict /platform get dup (bg/p) eq exch (bg/q) eq or
{
 /memory_thisjob { :memory_thisjob_bg } def
} if

/** @BeginDocumentation
Name - RestoreNodes - Restore nodes from an array of status dictionaries.
Description:
RestoreNodes takes an array of status dictionaries and creates nodes with these properties.
RestoreNodes assumes that the status dictionaries belong to a consecutive range of nodes.

The new nodes are created inside the current subnet and maintain their local subnet structure.
Thus, RestoreNodes can be used to copy a range of neurons to different locations.
*/

/RestoreNodes [/arraytype] /RestoreNodes_a load def

/** @BeginDocumentation
Name: SaveModels - Retrieve the state of all models.
Description:
*/

/SaveModels
{
  << >> begin
  modeldict cva 2 Partition size /n_models Set
  n_models 1 add % proxy model is not in modeldict
  array /models Set
  {
    models exch
    arrayload ; exch
    put /models Set
 } forall

 [
 models
 {
   dup type /literaltype eq
   { GetDefaults } { pop } ifelse
 } forall
 ]
 end
} def

/** @BeginDocumentation
Name: RestoreModels - Restore saved models from an array of status dictionaries.
Description:
*/
/RestoreModels
[/arraytype]
{
 << >> begin
  /models Set
  GetKernelStatus /dict_miss_is_error get /dict_err Set
  << /dict_miss_is_error false >> SetKernelStatus
  /old_verbosity verbosity def
  M_ERROR setverbosity
  /restoremodel
  {
    begin
    model type_id neq
    {
      type_id model currentdict CopyModel
    }
    {
      type_id /a2eif_cond_exp_HW neq        % these models
      type_id /topology_layer_3d neq and    % these models
      type_id /topology_layer_free neq and  % break when
      type_id /topology_layer_grid neq and  % their status is changed
      {  model currentdict SetDefaults } if
    } ifelse
    end
  } def
  models
  {
    restoremodel
  } forall
  old_verbosity setverbosity
  << /dict_miss_is_error dict_err >> SetKernelStatus
  end
} def

/cva [/connectiontype] /cva_C load def


/abort
{
  statusdict /exitcodes get /userabort get
  statusdict /is_mpi get { MPI_Abort }{ quit_i } ifelse
} bind def


% Install modules in environment variable NEST_MODULES. Modules have
% to be separated by colon.
(NEST_MODULES) getenv { (:) breakup { Install } forall } if<|MERGE_RESOLUTION|>--- conflicted
+++ resolved
@@ -874,7 +874,6 @@
         /Connect /conn_spec GetOption  % use default conn_spec
         /Connect /syn_spec GetOption   % use default syn_spec
         Connect_g_g_D_D
-<<<<<<< HEAD
       } bind addtotrie
 
       % Variant: sources targets weight delay Connect
@@ -913,46 +912,6 @@
         Connect_g_g_D_D
       } bind addtotrie
 
-=======
-      } bind addtotrie
-
-      % Variant: sources targets weight delay Connect
-      % Connect nodes from two sets of GIDs using the default rule and
-      % synapse model but with the given weight and delay
-      [gidlisttype gidlisttype /doubletype /doubletype] {
-        mark 3 1 roll         % put a mark before weight and delay
-        /weight 3 1 roll      % add a label for the weight
-        /delay 2 1 roll       % add a label for the delay
-        >>                    % create the syn_spec dictionary
-        /syn_spec :Connect_complete_dict    % fill in missing defaults
-        /Connect /conn_spec GetOption exch  % use default conn_spec
-        4 2 roll              % bring sources and targets to top
-        cvgidcollection exch  % convert targets to gidcollection
-        cvgidcollection exch  % convert sources to gidcollection
-        4 2 roll              % bring sources and targets to bottom
-        Connect_g_g_D_D
-      } bind addtotrie
-
-
-      % Variant: sources targets weight delay syn_model Connect
-      % Connect nodes from two sets of GIDs using the default rule and
-      % the given weight, delay and synapse model
-	    [gidlisttype gidlisttype /doubletype /doubletype /literaltype] {
-        mark 4 1 roll         % put a mark before weight and delay
-        /weight 4 1 roll      % add a label for the weight
-        /delay 3 1 roll       % add a label for the delay
-        /synapse_model 2 1 roll  % add a label for the synapse model
-        >>                    % create the syn_spec dictionary
-        /syn_spec :Connect_complete_dict    % fill in missing defaults
-        /Connect /conn_spec GetOption exch  % use default conn_spec
-        4 2 roll              % bring sources and targets to top
-        cvgidcollection exch  % convert targets to gidcollection
-        cvgidcollection exch  % convert sources to gidcollection
-        4 2 roll              % bring sources and targets to bottom
-        Connect_g_g_D_D
-      } bind addtotrie
-
->>>>>>> 7c9ab01b
       % Variant: sources targets conn_rule Connect
       % Connect nodes from two sets of GIDs using the given rule and
       % default synapse model
