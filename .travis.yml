--- conflicted
+++ resolved
@@ -105,72 +105,6 @@
   
   # Install packages required by NEST.
   # (Please see also: http://www.nest-simulator.org/installation/#standard-configuration)
-<<<<<<< HEAD
-=======
-  - sudo apt-get install -y build-essential cmake libltdl7-dev libreadline6-dev libncurses5-dev libgsl0-dev python-all-dev python-numpy python-scipy python-matplotlib ipython
-
-  # Install pip and Cython.
-  - wget https://bootstrap.pypa.io/get-pip.py
-  - sudo python get-pip.py
-  - sudo pip install -U setuptools
-  - pip install --user cython==0.23.4
-
-  # Install package terminaltables required by parse_travis_log.py to create the build summary.
-  - sudo pip install terminaltables
-
-  # Install OpenMPI.
-  - sudo apt-get install -y openmpi-bin libopenmpi-dev
-
-  # Install nose framework for the Python testsuite.
-  # (Please note that the nose-capturestderr plugin is needed to suppress NEST output to stderr which may interfere 
-  #  with the nosetests output hindering correct log-parsing. stdout it captured by default.)
-  - sudo apt-get install -y python-nose
-  - sudo pip install "nose-capturestderr==1.2"
-
-  # Install boost libraries required for VERA++ static code analysis.
-  - sudo apt-get install -y libboost-filesystem-dev libboost-program-options-dev libboost-regex-dev libboost-wave-dev libboost-python-dev
-
-  # Install pep8 for static code analysis.
-  - sudo apt-get install -y pep8
-
-  # Required for building cppcheck-1.69.
-  - sudo apt-get install -y libpcre3 libpcre3-dev
-
-  # Install jq to process JSON output from GitHub API.
-  - sudo apt-get install -y jq
-
-  # Install libneurosim
-  - git clone https://github.com/INCF/libneurosim.git
-  - pushd libneurosim
-  - ./autogen.sh
-  - ./configure --prefix=$HOME/.cache/libneurosim.install --with-mpi
-  - make
-  - make install
-  - popd
-
-  # Install csa
-  - git clone https://github.com/INCF/csa.git
-  - pushd csa
-  - ./autogen.sh
-  - ./configure --with-libneurosim=$HOME/.cache/libneurosim.install --prefix=$HOME/.cache/csa.install
-  - make
-  - make install
-  - popd
-
-  # Install MUSIC
-  - sudo apt-get install -y python-mpi4py
-  - git clone https://github.com/INCF/MUSIC.git music
-  - pushd music
-  - ./autogen.sh
-  - ./configure --prefix=$HOME/.cache/music.install
-  - make
-  - make install
-  - popd
-
-  # Change directory back to the NEST source code directory.
-  - cd $SOURCEDIR
->>>>>>> d3d86301
-
   # terminaltables is required by parse_travis_log.py to create the build summary.
    - pip install cython scipy matplotlib terminaltables mpi4py
     
