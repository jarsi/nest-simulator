--- conflicted
+++ resolved
@@ -85,40 +85,24 @@
     assert (all(np.atleast_1d(synapseDictGet[key] == synapseDict[key])))
 
 nest.Connect(stim, neuronA)
-<<<<<<< HEAD
 nest.Connect(neuronA, neuronB, syn_spec = {
   'weight': float(startWeight) / 15.0 * Wmax,
   'delay': delay, 'model': modelName})
-#nest.Connect(neuronA, recorder)
-#nest.Connect(neuronB, recorder)
-=======
-nest.Connect(neuronA, neuronB, float(startWeight) / 15.0 * Wmax, delay,
-             model=modelName)
 # nest.Connect(neuronA, recorder)
 # nest.Connect(neuronB, recorder)
->>>>>>> a1d443b6
 
 nest.Simulate(50.0)
 weightTrace = []
 for run in range(len(spikesIn)):
     nest.Simulate(timeBetweenPairs)
 
-<<<<<<< HEAD
-  connections = nest.GetConnections(neuronA)
-  for i in range(len(connections)):
-    if nest.GetStatus([connections[i]])[0]['synapse_model'] == modelName:
-      weightTrace.append([run, nest.GetStatus([connections[i]])[0]['weight'],
-                               nest.GetStatus([connections[i]])[0]['a_causal'],
-                               nest.GetStatus([connections[i]])[0]['a_acausal']])
-=======
-    connections = nest.FindConnections(neuronA)
+    connections = nest.GetConnections(neuronA)
     for i in range(len(connections)):
         if nest.GetStatus([connections[i]])[0]['synapse_model'] == modelName:
             weightTrace.append(
                 [run, nest.GetStatus([connections[i]])[0]['weight'],
                  nest.GetStatus([connections[i]])[0]['a_causal'],
                  nest.GetStatus([connections[i]])[0]['a_acausal']])
->>>>>>> a1d443b6
 
 ############
 # analysis #
