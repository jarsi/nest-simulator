--- conflicted
+++ resolved
@@ -75,90 +75,4 @@
  { Transmission } Map
 true exch {and} Fold   % all equal ?
 
-<<<<<<< HEAD
-assert_or_die
-=======
-assert_or_die
-
-% test the setting of the /precision value absent precise models
-% 1. checking the default value and changing it
-
-  ResetKernel
-  /spike_detector Create /sd Set
-
-  % is the default correctly set to 3?
-  sd /precision get dup /p_val Set 3 eq assert_or_die
-
-  % is the precision still the same after simulating for some time?
-  100 Simulate
-  sd /precision get p_val eq assert_or_die
-
-% 2. setting Precision 
-
-  ResetKernel
-  /spike_detector Create /sd Set
-
-  % can the precision be correctly set?
-  sd << /precision 15 >> SetStatus 
-  sd /precision get 15 eq assert_or_die
-
-  % is the precision the same after simulating?
-  100 Simulate
-  sd /precision get 15 eq assert_or_die
-
-% test the behavior of the /precise_times flag
-% 3. if the user does not set it
-
-  ResetKernel
-  /spike_detector Create /sd Set
-
-  % is the default correctly set to false?
-  sd /precise_times get dup /pt_flag Set false eq assert_or_die
-
-  % is the flag still the same after simulating for some time?
-  100 Simulate
-  sd /precise_times get pt_flag eq assert_or_die
-
-  % is the flag still the same after the creation of a precise neuron?
-  /iaf_psc_exp_ps Create ;
-  sd /precise_times get pt_flag eq assert_or_die
-
-  % does the flag change to true if simulating with a precise neuron around?
-  100 Simulate
-  sd /precise_times get true eq assert_or_die
-
-  % check if precision correctly increased to 15.
-  sd /precision get 15 eq assert_or_die
-
-% 4.a if the user sets the flag to false
-
-  ResetKernel
-  /spike_detector Create /sd Set
-  sd << /precise_times false >> SetStatus
-  /iaf_psc_exp_ps Create ;
-  100 Simulate
-  sd /precise_times get false eq assert_or_die
-
-% 4.b if the user sets the flag to true
-
-  ResetKernel
-  /spike_detector Create /sd Set
-  sd << /precise_times true >> SetStatus
-  /iaf_psc_exp_ps Create ;
-  100 Simulate
-  sd /precise_times get true eq assert_or_die
-
-% 5. can precision be set correctly when precise models exist?
-
-  ResetKernel
-  /spike_detector Create /sd Set
-
-  % checking to see if precision gets set correctly.
-  /iaf_psc_exp_ps Create ;
-  sd << /precision 15 >> SetStatus 
-  sd /precision get 15 eq assert_or_die
-
-  % does it remain the same after simulation?
-  100 Simulate
-  sd /precision get 15 eq assert_or_die
->>>>>>> a12db1c1
+assert_or_die